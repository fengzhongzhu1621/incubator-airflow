--- conflicted
+++ resolved
@@ -46,12 +46,8 @@
             self.log.info("Executing command: %s", command)
 
             try:
-<<<<<<< HEAD
                 # 执行命令，等待子进程结束
-                subprocess.check_call(command, shell=True, close_fds=True)
-=======
                 subprocess.check_call(command, close_fds=True)
->>>>>>> 00adade4
                 self.change_state(key, State.SUCCESS)
             except subprocess.CalledProcessError as e:
                 self.change_state(key, State.FAILED)
