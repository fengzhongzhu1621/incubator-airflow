--- conflicted
+++ resolved
@@ -81,12 +81,8 @@
         if key is None:
             return
         self.log.info("%s running %s", self.__class__.__name__, command)
-<<<<<<< HEAD
         # shell 的内件命令exec执行命令时，不启用新的shell进程【注： source 和 . 不启用新的shell，在当前shell中执行，设定的局部变量在执行完命令后仍然有效；bash或sh 或shell script执行时，另起一个子shell,其继承父shell的环境变量，其子shelll的变量执行完后不影响父shell，注意三类的区别】exec是用被执行的命令行替换掉当前的shell进程，且exec命令后的其他命令将不再执行。例如在当前shell中执行 exec ls 表示执行ls这条命令来替换当前的shell  即为执行完后会退出当前shell。为了避免这个结果的影响，一般将exec命令放到一个shell脚本中，用主脚本调用这个脚本，调用处可以用bash  xx.sh(xx.sh为存放exec命令的脚本)。这样会为xx.sh建立一个子shell去执行，当执行exec后该子脚本进程就被替换成相应的exec的命令
         # 其中有一个例外：当exec命令对文件描述符操作的时候，就不会替换shell，而是操作完成后还会继续执行后面的命令
-        command = "exec bash -c '{0}'".format(command)
-=======
->>>>>>> 00adade4
         try:
             subprocess.check_call(command, close_fds=True)
             state = State.SUCCESS
@@ -186,8 +182,7 @@
             self.executor.queue = multiprocessing.JoinableQueue()
             # 启动指定数量的进程
             self.executor.workers = [
-                QueuedLocalWorker(self.executor.queue,
-                                  self.executor.result_queue)
+                QueuedLocalWorker(self.executor.queue, self.executor.result_queue)
                 for _ in range(self.executor.parallelism)
             ]
 
