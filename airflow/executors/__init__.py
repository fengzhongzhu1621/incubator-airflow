--- conflicted
+++ resolved
@@ -7,21 +7,20 @@
 # to you under the Apache License, Version 2.0 (the
 # "License"); you may not use this file except in compliance
 # with the License.  You may obtain a copy of the License at
-#
+# 
 #   http://www.apache.org/licenses/LICENSE-2.0
-#
+# 
 # Unless required by applicable law or agreed to in writing,
 # software distributed under the License is distributed on an
 # "AS IS" BASIS, WITHOUT WARRANTIES OR CONDITIONS OF ANY
 # KIND, either express or implied.  See the License for the
 # specific language governing permissions and limitations
 # under the License.
-
 import sys
 from airflow.utils.log.logging_mixin import LoggingMixin
 from airflow import configuration
 from airflow.exceptions import AirflowException
-from airflow.executors.base_executor import BaseExecutor # noqa
+from airflow.executors.base_executor import BaseExecutor
 from airflow.executors.local_executor import LocalExecutor
 from airflow.executors.sequential_executor import SequentialExecutor
 
@@ -62,6 +61,7 @@
     KubernetesExecutor = "KubernetesExecutor"
 
 
+
 def _get_executor(executor_name):
     """
     Creates a new instance of the named executor.
@@ -100,9 +100,4 @@
             # 根据插件中的类名创建对象
             return globals()[executor_path[0]].__dict__[executor_path[1]]()
         else:
-<<<<<<< HEAD
-            raise AirflowException(
-                "Executor {0} not supported.".format(executor_name))
-=======
-            raise AirflowException("Executor {0} not supported.".format(executor_name))
->>>>>>> 2f930b67
+            raise AirflowException("Executor {0} not supported.".format(executor_name))