--- conflicted
+++ resolved
@@ -79,12 +79,8 @@
         # cfg_path is needed to propagate the config values if using impersonation
         # (run_as_user), given that there are different code paths running tasks.
         # For a long term solution we need to address AIRFLOW-1986
-<<<<<<< HEAD
         # 构造任务实例命令
-        command = task_instance.command(
-=======
         command = task_instance.command_as_list(
->>>>>>> 00adade4
             local=True,
             mark_success=mark_success,
             ignore_all_deps=ignore_all_deps,
