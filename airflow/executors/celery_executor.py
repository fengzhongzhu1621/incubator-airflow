--- conflicted
+++ resolved
@@ -7,9 +7,9 @@
 # to you under the Apache License, Version 2.0 (the
 # "License"); you may not use this file except in compliance
 # with the License.  You may obtain a copy of the License at
-# 
+#
 #   http://www.apache.org/licenses/LICENSE-2.0
-# 
+#
 # Unless required by applicable law or agreed to in writing,
 # software distributed under the License is distributed on an
 # "AS IS" BASIS, WITHOUT WARRANTIES OR CONDITIONS OF ANY
@@ -76,7 +76,6 @@
     vast amounts of messages, while providing operations with the tools
     required to maintain such a system.
     """
-
     def start(self):
         self.tasks = {}
         self.last_state = {}
@@ -84,16 +83,12 @@
     def execute_async(self, key, command,
                       queue=DEFAULT_CELERY_CONFIG['task_default_queue'],
                       executor_config=None):
-        self.log.info( "[celery] queuing {key} through celery, "
-                       "queue={queue}".format(**locals()))
+        self.log.info("[celery] queuing {key} through celery, "
+                      "queue={queue}".format(**locals()))
         # 向celery发送任务
         self.tasks[key] = execute_command.apply_async(
-<<<<<<< HEAD
-            args=[command], queue=queue)
+            args=command, queue=queue)
         # 记录当前任务的状态
-=======
-            args=command, queue=queue)
->>>>>>> 00adade4
         self.last_state[key] = celery_states.PENDING
 
     def sync(self):
@@ -101,12 +96,8 @@
         self.log.debug("Inquiring about %s celery task(s)", len(self.tasks))
         for key, task in list(self.tasks.items()):
             try:
-<<<<<<< HEAD
                 # 获得异步任务的执行状态
-                state = async.state
-=======
                 state = task.state
->>>>>>> 00adade4
                 if self.last_state[key] != state:
                     if state == celery_states.SUCCESS:
                         self.success(key)
