# -*- coding: utf-8 -*-
#
# Licensed to the Apache Software Foundation (ASF) under one
# or more contributor license agreements.  See the NOTICE file
# distributed with this work for additional information
# regarding copyright ownership.  The ASF licenses this file
# to you under the Apache License, Version 2.0 (the
# "License"); you may not use this file except in compliance
# with the License.  You may obtain a copy of the License at
# 
#   http://www.apache.org/licenses/LICENSE-2.0
# 
# Unless required by applicable law or agreed to in writing,
# software distributed under the License is distributed on an
# "AS IS" BASIS, WITHOUT WARRANTIES OR CONDITIONS OF ANY
# KIND, either express or implied.  See the License for the
# specific language governing permissions and limitations
# under the License.

import subprocess
import time
import os

from celery import Celery
from celery import states as celery_states

from airflow.config_templates.default_celery import DEFAULT_CELERY_CONFIG
from airflow.exceptions import AirflowException
from airflow.executors.base_executor import BaseExecutor
from airflow import configuration
from airflow.utils.log.logging_mixin import LoggingMixin
from airflow.utils.module_loading import import_string

PARALLELISM = configuration.conf.get('core', 'PARALLELISM')

'''
To start the celery worker, run the command:
airflow worker
'''

<<<<<<< HEAD
# 导入celery默认配置
if configuration.has_option('celery', 'celery_config_options'):
=======
if configuration.conf.has_option('celery', 'celery_config_options'):
>>>>>>> 1d3bb547
    celery_configuration = import_string(
        configuration.conf.get('celery', 'celery_config_options')
    )
else:
    celery_configuration = DEFAULT_CELERY_CONFIG

app = Celery(
    configuration.conf.get('celery', 'CELERY_APP_NAME'),
    config_source=celery_configuration)


@app.task
def execute_command(command):
    """执行shell命令 ."""
    log = LoggingMixin().log
    log.info("Executing command in Celery: %s", command)
    env = os.environ.copy()
    try:
        subprocess.check_call(command, shell=True, stderr=subprocess.STDOUT,
                              close_fds=True, env=env)
    except subprocess.CalledProcessError as e:
        log.exception('execute_command encountered a CalledProcessError')
        log.error(e.output)

        raise AirflowException('Celery command failed')


class CeleryExecutor(BaseExecutor):
    """
    CeleryExecutor is recommended for production use of Airflow. It allows
    distributing the execution of task instances to multiple worker nodes.

    Celery is a simple, flexible and reliable distributed system to process
    vast amounts of messages, while providing operations with the tools
    required to maintain such a system.
    """

    def start(self):
        self.tasks = {}
        self.last_state = {}

    def execute_async(self, key, command,
<<<<<<< HEAD
                      queue=DEFAULT_CELERY_CONFIG['task_default_queue']):
        self.log.info("[celery] queuing {key} through celery, "
                      "queue={queue}".format(**locals()))
        # 向celery发送任务
=======
                      queue=DEFAULT_CELERY_CONFIG['task_default_queue'],
                      executor_config=None):
        self.log.info( "[celery] queuing {key} through celery, "
                       "queue={queue}".format(**locals()))
>>>>>>> 1d3bb547
        self.tasks[key] = execute_command.apply_async(
            args=[command], queue=queue)
        # 记录当前任务的状态
        self.last_state[key] = celery_states.PENDING

    def sync(self):
        self.log.debug("Inquiring about %s celery task(s)", len(self.tasks))
        for key, async in list(self.tasks.items()):
            try:
                # 获得异步任务的执行状态
                state = async.state
                if self.last_state[key] != state:
                    if state == celery_states.SUCCESS:
                        self.success(key)
                        del self.tasks[key]
                        del self.last_state[key]
                    elif state == celery_states.FAILURE:
                        self.fail(key)
                        del self.tasks[key]
                        del self.last_state[key]
                    elif state == celery_states.REVOKED:
                        self.fail(key)
                        del self.tasks[key]
                        del self.last_state[key]
                    else:
                        self.log.info("Unexpected state: %s", async.state)
                    self.last_state[key] = async.state
            except Exception as e:
                self.log.error(
                    "Error syncing the celery executor, ignoring it:")
                self.log.exception(e)

    def end(self, synchronous=False):
        if synchronous:
            # 等待所有的任务完成
            while any([
                    async.state not in celery_states.READY_STATES
                    for async in self.tasks.values()]):
                time.sleep(5)
        self.sync()<|MERGE_RESOLUTION|>--- conflicted
+++ resolved
@@ -38,12 +38,8 @@
 airflow worker
 '''
 
-<<<<<<< HEAD
 # 导入celery默认配置
-if configuration.has_option('celery', 'celery_config_options'):
-=======
 if configuration.conf.has_option('celery', 'celery_config_options'):
->>>>>>> 1d3bb547
     celery_configuration = import_string(
         configuration.conf.get('celery', 'celery_config_options')
     )
@@ -86,17 +82,11 @@
         self.last_state = {}
 
     def execute_async(self, key, command,
-<<<<<<< HEAD
-                      queue=DEFAULT_CELERY_CONFIG['task_default_queue']):
-        self.log.info("[celery] queuing {key} through celery, "
-                      "queue={queue}".format(**locals()))
-        # 向celery发送任务
-=======
                       queue=DEFAULT_CELERY_CONFIG['task_default_queue'],
                       executor_config=None):
         self.log.info( "[celery] queuing {key} through celery, "
                        "queue={queue}".format(**locals()))
->>>>>>> 1d3bb547
+        # 向celery发送任务
         self.tasks[key] = execute_command.apply_async(
             args=[command], queue=queue)
         # 记录当前任务的状态
@@ -125,8 +115,7 @@
                         self.log.info("Unexpected state: %s", async.state)
                     self.last_state[key] = async.state
             except Exception as e:
-                self.log.error(
-                    "Error syncing the celery executor, ignoring it:")
+                self.log.error("Error syncing the celery executor, ignoring it:")
                 self.log.exception(e)
 
     def end(self, synchronous=False):
