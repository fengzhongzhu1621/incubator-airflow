# -*- coding: utf-8 -*-
#
# Licensed to the Apache Software Foundation (ASF) under one
# or more contributor license agreements.  See the NOTICE file
# distributed with this work for additional information
# regarding copyright ownership.  The ASF licenses this file
# to you under the Apache License, Version 2.0 (the
# "License"); you may not use this file except in compliance
# with the License.  You may obtain a copy of the License at
# 
#   http://www.apache.org/licenses/LICENSE-2.0
# 
# Unless required by applicable law or agreed to in writing,
# software distributed under the License is distributed on an
# "AS IS" BASIS, WITHOUT WARRANTIES OR CONDITIONS OF ANY
# KIND, either express or implied.  See the License for the
# specific language governing permissions and limitations
# under the License.

import subprocess
import time
import os

from celery import Celery
from celery import states as celery_states

from airflow.config_templates.default_celery import DEFAULT_CELERY_CONFIG
from airflow.exceptions import AirflowException
from airflow.executors.base_executor import BaseExecutor
from airflow import configuration
from airflow.utils.log.logging_mixin import LoggingMixin
from airflow.utils.module_loading import import_string

'''
To start the celery worker, run the command:
airflow worker
'''

# 导入celery默认配置
if configuration.conf.has_option('celery', 'celery_config_options'):
    celery_configuration = import_string(
        configuration.conf.get('celery', 'celery_config_options')
    )
else:
    celery_configuration = DEFAULT_CELERY_CONFIG

app = Celery(
    configuration.conf.get('celery', 'CELERY_APP_NAME'),
    config_source=celery_configuration)


@app.task
def execute_command(command):
    """执行shell命令 ."""
    log = LoggingMixin().log
    log.info("Executing command in Celery: %s", command)
    env = os.environ.copy()
    try:
        subprocess.check_call(command, stderr=subprocess.STDOUT,
                              close_fds=True, env=env)
    except subprocess.CalledProcessError as e:
        log.exception('execute_command encountered a CalledProcessError')
        log.error(e.output)

        raise AirflowException('Celery command failed')


class CeleryExecutor(BaseExecutor):
    """
    CeleryExecutor is recommended for production use of Airflow. It allows
    distributing the execution of task instances to multiple worker nodes.

    Celery is a simple, flexible and reliable distributed system to process
    vast amounts of messages, while providing operations with the tools
    required to maintain such a system.
    """

    def start(self):
        self.tasks = {}
        self.last_state = {}

    def execute_async(self, key, command,
                      queue=DEFAULT_CELERY_CONFIG['task_default_queue'],
                      executor_config=None):
<<<<<<< HEAD
        self.log.info( "[celery] queuing {key} through celery, "
                       "queue={queue}".format(**locals()))
=======
        self.log.info("[celery] queuing {key} through celery, "
                      "queue={queue}".format(**locals()))
>>>>>>> 6e3a2fc8
        # 向celery发送任务
        self.tasks[key] = execute_command.apply_async(
            args=[command], queue=queue)
        # 记录当前任务的状态
        self.last_state[key] = celery_states.PENDING

    def sync(self):
        """非阻塞操作，获取任务执行结果 ."""
        self.log.debug("Inquiring about %s celery task(s)", len(self.tasks))
        for key, task in list(self.tasks.items()):
            try:
                # 获得异步任务的执行状态
<<<<<<< HEAD
                state = async.state
=======
                state = task.state
>>>>>>> 6e3a2fc8
                if self.last_state[key] != state:
                    if state == celery_states.SUCCESS:
                        self.success(key)
                        del self.tasks[key]
                        del self.last_state[key]
                    elif state == celery_states.FAILURE:
                        self.fail(key)
                        del self.tasks[key]
                        del self.last_state[key]
                    elif state == celery_states.REVOKED:
                        self.fail(key)
                        del self.tasks[key]
                        del self.last_state[key]
                    else:
                        self.log.info("Unexpected state: %s", state)
                        self.last_state[key] = state
            except Exception as e:
                self.log.error("Error syncing the celery executor, ignoring it:")
                self.log.exception(e)

    def end(self, synchronous=False):
        if synchronous:
            # 等待所有的任务完成
            while any([
                    task.state not in celery_states.READY_STATES
                    for task in self.tasks.values()]):
                time.sleep(5)
        self.sync()<|MERGE_RESOLUTION|>--- conflicted
+++ resolved
@@ -7,9 +7,9 @@
 # to you under the Apache License, Version 2.0 (the
 # "License"); you may not use this file except in compliance
 # with the License.  You may obtain a copy of the License at
-# 
+#
 #   http://www.apache.org/licenses/LICENSE-2.0
-# 
+#
 # Unless required by applicable law or agreed to in writing,
 # software distributed under the License is distributed on an
 # "AS IS" BASIS, WITHOUT WARRANTIES OR CONDITIONS OF ANY
@@ -74,7 +74,6 @@
     vast amounts of messages, while providing operations with the tools
     required to maintain such a system.
     """
-
     def start(self):
         self.tasks = {}
         self.last_state = {}
@@ -82,13 +81,8 @@
     def execute_async(self, key, command,
                       queue=DEFAULT_CELERY_CONFIG['task_default_queue'],
                       executor_config=None):
-<<<<<<< HEAD
-        self.log.info( "[celery] queuing {key} through celery, "
-                       "queue={queue}".format(**locals()))
-=======
         self.log.info("[celery] queuing {key} through celery, "
                       "queue={queue}".format(**locals()))
->>>>>>> 6e3a2fc8
         # 向celery发送任务
         self.tasks[key] = execute_command.apply_async(
             args=[command], queue=queue)
@@ -101,11 +95,7 @@
         for key, task in list(self.tasks.items()):
             try:
                 # 获得异步任务的执行状态
-<<<<<<< HEAD
-                state = async.state
-=======
                 state = task.state
->>>>>>> 6e3a2fc8
                 if self.last_state[key] != state:
                     if state == celery_states.SUCCESS:
                         self.success(key)
