# -*- coding: utf-8 -*-
#
# Licensed to the Apache Software Foundation (ASF) under one
# or more contributor license agreements.  See the NOTICE file
# distributed with this work for additional information
# regarding copyright ownership.  The ASF licenses this file
# to you under the Apache License, Version 2.0 (the
# "License"); you may not use this file except in compliance
# with the License.  You may obtain a copy of the License at
#
#   http://www.apache.org/licenses/LICENSE-2.0
#
# Unless required by applicable law or agreed to in writing,
# software distributed under the License is distributed on an
# "AS IS" BASIS, WITHOUT WARRANTIES OR CONDITIONS OF ANY
# KIND, either express or implied.  See the License for the
# specific language governing permissions and limitations
# under the License.


# This is the template for Airflow's default configuration. When Airflow is
# imported, it looks for a configuration file at $AIRFLOW_HOME/airflow.cfg. If
# it doesn't exist, Airflow uses this template to generate it by replacing
# variables in curly braces with their global values from configuration.py.

# Users should not modify this file; they should customize the generated
# airflow.cfg instead.


# ----------------------- TEMPLATE BEGINS HERE -----------------------

[core]
# The home folder for airflow, default is ~/airflow
airflow_home = {AIRFLOW_HOME}

# The folder where your airflow pipelines live, most likely a
# subfolder in a code repository
# This path must be absolute
dags_folder = {AIRFLOW_HOME}/dags

# The folder where airflow should store its log files
# This path must be absolute
base_log_folder = {AIRFLOW_HOME}/logs

# Airflow can store logs remotely in AWS S3, Google Cloud Storage or Elastic Search.
# Users must supply an Airflow connection id that provides access to the storage
# location. If remote_logging is set to true, see UPDATING.md for additional
# configuration requirements.
remote_logging = False
remote_log_conn_id =
remote_base_log_folder =
encrypt_s3_logs = False

# Logging level
logging_level = INFO
fab_logging_level = WARN

# Logging class
# Specify the class that will specify the logging configuration
# This class has to be on the python classpath
# logging_config_class = my.path.default_local_settings.LOGGING_CONFIG
logging_config_class =

# Log format
# we need to escape the curly braces by adding an additional curly brace
log_format = [%%(asctime)s] {{%%(filename)s:%%(lineno)d}} %%(levelname)s - %%(message)s
simple_log_format = %%(asctime)s %%(levelname)s - %%(message)s

# Log filename format
# we need to escape the curly braces by adding an additional curly brace
log_filename_template = {{{{ ti.dag_id }}}}/{{{{ ti.task_id }}}}/{{{{ ts }}}}/{{{{ try_number }}}}.log
log_processor_filename_template = {{{{ filename }}}}.log

# Hostname by providing a path to a callable, which will resolve the hostname
hostname_callable = socket:getfqdn

# Default timezone in case supplied date times are naive
# can be utc (default), system, or any IANA timezone string (e.g. Europe/Amsterdam)
default_timezone = utc

# The executor class that airflow should use. Choices include
# SequentialExecutor, LocalExecutor, CeleryExecutor, DaskExecutor
executor = SequentialExecutor

# The SqlAlchemy connection string to the metadata database.
# SqlAlchemy supports many different database engine, more information
# their website
sql_alchemy_conn = sqlite:///{AIRFLOW_HOME}/airflow.db

# If SqlAlchemy should pool database connections.
sql_alchemy_pool_enabled = True

# The SqlAlchemy pool size is the maximum number of database connections
# in the pool. 0 indicates no limit.
sql_alchemy_pool_size = 5

# The SqlAlchemy pool recycle is the number of seconds a connection
# can be idle in the pool before it is invalidated. This config does
# not apply to sqlite. If the number of DB connections is ever exceeded,
# a lower config value will allow the system to recover faster.
sql_alchemy_pool_recycle = 1800

# How many seconds to retry re-establishing a DB connection after
# disconnects. Setting this to 0 disables retries.
sql_alchemy_reconnect_timeout = 300

# The amount of parallelism as a setting to the executor. This defines
# the max number of task instances that should run simultaneously
# on this airflow installation
# 整个集群中同时运行的任务实例的总量
# 最好和集群中所有celery worker的总量保持一致
parallelism = 32

# 每个dag同时执行的任务实例的数量
# The number of task instances allowed to run concurrently by the scheduler
dag_concurrency = 16

# Are DAGs paused by default at creation
dags_are_paused_at_creation = True

# When not using pools, tasks are run in the "default pool",
# whose size is guided by this config element
# 默认任务实例插槽的数量，用于对任务实例的数量进行限制
non_pooled_task_slot_count = 128

# The maximum number of active DAG runs per DAG
# 每个DAG最多运行的dag_run的最大数量
max_active_runs_per_dag = 16

# Whether to load the examples that ship with Airflow. It's good to
# get started, but you probably want to set this to False in a production
# environment
load_examples = True

# Where your Airflow plugins are stored
plugins_folder = {AIRFLOW_HOME}/plugins

# Secret key to save connection passwords in the db
fernet_key = {FERNET_KEY}

# Whether to disable pickling dags
# 如果为False，且是分布式执行器的话，dag需要被序列化到表dag_pickle中
donot_pickle = False

# How long before timing out a python file import while filling the DagBag
dagbag_import_timeout = 30

# The class to use for running task instances in a subprocess
task_runner = StandardTaskRunner

# If set, tasks without a `run_as_user` argument will be run with this user
# Can be used to de-elevate a sudo user running Airflow when executing tasks
default_impersonation =

# What security module to use (for example kerberos):
security =

# If set to False enables some unsecure features like Charts and Ad Hoc Queries.
# In 2.0 will default to True.
secure_mode = False

# Turn unit test mode on (overwrites many configuration options with test
# values at runtime)
unit_test_mode = False

# Name of handler to read task instance logs.
# Default to use task handler.
task_log_reader = task

# Whether to enable pickling for xcom (note that this is insecure and allows for
# RCE exploits). This will be deprecated in Airflow 2.0 (be forced to False).
enable_xcom_pickling = True

# When a task is killed forcefully, this is the amount of time in seconds that
# it has to cleanup after it is sent a SIGTERM, before it is SIGKILLED
# 杀死进程后的等待超时时间
killed_task_cleanup_time = 60

# Whether to override params with dag_run.conf. If you pass some key-value pairs through `airflow backfill -c` or
# `airflow trigger_dag -c`, the key-value pairs will override the existing ones in params.
dag_run_conf_overrides_params = False

# Worker initialisation check to validate Metadata Database connection
worker_precheck = False

[cli]
# In what way should the cli access the API. The LocalClient will use the
# database directly, while the json_client will use the api running on the
# webserver
api_client = airflow.api.client.local_client

# If you set web_server_url_prefix, do NOT forget to append it here, ex:
# endpoint_url = http://localhost:8080/myroot
# So api will look like: http://localhost:8080/myroot/api/experimental/...
endpoint_url = http://localhost:8080

[api]
# How to authenticate users of the API
auth_backend = airflow.api.auth.backend.default

[lineage]
# what lineage backend to use
backend =

[atlas]
sasl_enabled = False
host =
port = 21000
username =
password =

[operators]
# The default owner assigned to each new operator, unless
# provided explicitly or passed via `default_args`
default_owner = Airflow
default_cpus = 1
default_ram = 512
default_disk = 512
default_gpus = 0

[hive]
# Default mapreduce queue for HiveOperator tasks
default_hive_mapred_queue =
# Template for mapred_job_name in HiveOperator, supports the following named parameters:
# hostname, dag_id, task_id, execution_date
mapred_job_name_template = Airflow HiveOperator task for {{hostname}}.{{dag_id}}.{{task_id}}.{{execution_date}}

[webserver]
# The base url of your website as airflow cannot guess what domain or
# cname you are using. This is used in automated emails that
# airflow sends to point links to the right web server
base_url = http://localhost:8080

# The ip specified when starting the web server
web_server_host = 0.0.0.0

# The port on which to run the web server
web_server_port = 8080

# Paths to the SSL certificate and key for the web server. When both are
# provided SSL will be enabled. This does not change the web server port.
web_server_ssl_cert =
web_server_ssl_key =

# Number of seconds the webserver waits before killing gunicorn master that doesn't respond
web_server_master_timeout = 120

# Number of seconds the gunicorn webserver waits before timing out on a worker
web_server_worker_timeout = 120

# Number of workers to refresh at a time. When set to 0, worker refresh is
# disabled. When nonzero, airflow periodically refreshes webserver workers by
# bringing up new ones and killing old ones.
worker_refresh_batch_size = 1

# Number of seconds to wait before refreshing a batch of workers.
worker_refresh_interval = 30

# Secret key used to run your flask app
# It should be as random as possible
secret_key = {SECRET_KEY}

# Number of workers to run the Gunicorn web server
workers = 4

# The worker class gunicorn should use. Choices include
# sync (default), eventlet, gevent
worker_class = sync

# Log files for the gunicorn webserver. '-' means log to stderr.
access_logfile = -
error_logfile = -

# Expose the configuration file in the web server
expose_config = False

# Set to true to turn on authentication:
# https://airflow.incubator.apache.org/security.html#web-authentication
authenticate = False

# Filter the list of dags by owner name (requires authentication to be enabled)
filter_by_owner = False

# Filtering mode. Choices include user (default) and ldapgroup.
# Ldap group filtering requires using the ldap backend
#
# Note that the ldap server needs the "memberOf" overlay to be set up
# in order to user the ldapgroup mode.
owner_mode = user

# Default DAG view.  Valid values are:
# tree, graph, duration, gantt, landing_times
dag_default_view = tree

# Default DAG orientation. Valid values are:
# LR (Left->Right), TB (Top->Bottom), RL (Right->Left), BT (Bottom->Top)
dag_orientation = LR

# Puts the webserver in demonstration mode; blurs the names of Operators for
# privacy.
demo_mode = False

# The amount of time (in secs) webserver will wait for initial handshake
# while fetching logs from other worker machine
log_fetch_timeout_sec = 5

# By default, the webserver shows paused DAGs. Flip this to hide paused
# DAGs by default
hide_paused_dags_by_default = False

# Consistent page size across all listing views in the UI
page_size = 100

# Use FAB-based webserver with RBAC feature
rbac = False

# Define the color of navigation bar
navbar_color = #007A87

# Default dagrun to show in UI
default_dag_run_display_number = 25


[email]
email_backend = airflow.utils.email.send_email_smtp


[smtp]
# If you want airflow to send emails on retries, failure, and you want to use
# the airflow.utils.email.send_email_smtp function, you have to configure an
# smtp server here
smtp_host = localhost
smtp_starttls = True
smtp_ssl = False
# Uncomment and set the user/pass settings if you want to use SMTP AUTH
# smtp_user = airflow
# smtp_password = airflow
smtp_port = 25
smtp_mail_from = airflow@example.com


[celery]
# This section only applies if you are using the CeleryExecutor in
# [core] section above

# The app name that will be used by celery
celery_app_name = airflow.executors.celery_executor

# The concurrency that will be used when starting workers with the
# "airflow worker" command. This defines the number of task instances that
# a worker will take, so size up your workers based on the resources on
# your worker box and the nature of your tasks
# 每台worker机器启动的celery worker的数量
worker_concurrency = 16

# When you start an airflow worker, airflow starts a tiny web server
# subprocess to serve the workers local log files to the airflow main
# web server, who then builds pages and sends them to users. This defines
# the port on which the logs are served. It needs to be unused, and open
# visible from the main web server to connect into the workers.
worker_log_server_port = 8793

# The Celery broker URL. Celery supports RabbitMQ, Redis and experimentally
# a sqlalchemy database. Refer to the Celery documentation for more
# information.
# http://docs.celeryproject.org/en/latest/userguide/configuration.html#broker-settings
broker_url = sqla+mysql://airflow:airflow@localhost:3306/airflow

# The Celery result_backend. When a job finishes, it needs to update the
# metadata of the job. Therefore it will post a message on a message bus,
# or insert it into a database (depending of the backend)
# This status is used by the scheduler to update the state of the task
# The use of a database is highly recommended
# http://docs.celeryproject.org/en/latest/userguide/configuration.html#task-result-backend-settings
result_backend = db+mysql://airflow:airflow@localhost:3306/airflow

# Celery Flower is a sweet UI for Celery. Airflow has a shortcut to start
# it `airflow flower`. This defines the IP that Celery Flower runs on
flower_host = 0.0.0.0

# The root URL for Flower
# Ex: flower_url_prefix = /flower
flower_url_prefix =

# This defines the port that Celery Flower runs on
flower_port = 5555

# Default queue that tasks get assigned to and that worker listen on.
default_queue = default

# Import path for celery configuration options
celery_config_options = airflow.config_templates.default_celery.DEFAULT_CELERY_CONFIG

# In case of using SSL
ssl_active = False
ssl_key =
ssl_cert =
ssl_cacert =

[celery_broker_transport_options]
# This section is for specifying options which can be passed to the
# underlying celery broker transport.  See:
# http://docs.celeryproject.org/en/latest/userguide/configuration.html#std:setting-broker_transport_options

# The visibility timeout defines the number of seconds to wait for the worker
# to acknowledge the task before the message is redelivered to another worker.
# Make sure to increase the visibility timeout to match the time of the longest
# ETA you're planning to use.
#
# visibility_timeout is only supported for Redis and SQS celery brokers.
# See:
#   http://docs.celeryproject.org/en/master/userguide/configuration.html#std:setting-broker_transport_options
#
#visibility_timeout = 21600

[dask]
# This section only applies if you are using the DaskExecutor in
# [core] section above

# The IP address and port of the Dask cluster's scheduler.
cluster_address = 127.0.0.1:8786
# TLS/ SSL settings to access a secured Dask scheduler.
tls_ca =
tls_cert =
tls_key =


[scheduler]
# Task instances listen for external kill signal (when you clear tasks
# from the CLI or the UI), this defines the frequency at which they should
# listen (in seconds).
# job的心跳间隔时间，用于判断job是否存活
job_heartbeat_sec = 5

# The scheduler constantly tries to trigger new tasks (look at the
# scheduler section in the docs for more information). This defines
# how often the scheduler should run (in seconds).
scheduler_heartbeat_sec = 5

# after how much time should the scheduler terminate in seconds
# -1 indicates to run continuously (see also num_runs)
run_duration = -1

# after how much time (seconds) a new DAGs should be picked up from the filesystem
min_file_process_interval = 0

# How many seconds to wait between file-parsing loops to prevent the logs from being spammed.
min_file_parsing_loop_time = 1

<<<<<<< HEAD
# 默认5分钟扫描一次dag目录
=======
# How often (in seconds) to scan the DAGs directory for new files. Default to 5 minutes.
>>>>>>> 00adade4
dag_dir_list_interval = 300

# How often should stats be printed to the logs
print_stats_interval = 30

child_process_log_directory = {AIRFLOW_HOME}/logs/scheduler

# Local task jobs periodically heartbeat to the DB. If the job has
# not heartbeat in this many seconds, the scheduler will mark the
# associated task instance as failed and will re-schedule the task.
# 超过了这个时间，我们任务job因为长时间没有上报心跳而僵死
scheduler_zombie_task_threshold = 300

# Turn off scheduler catchup by setting this to False.
# Default behavior is unchanged and
# Command Line Backfills still work, but the scheduler
# will not do scheduler catchup if this is False,
# however it can be set on a per DAG basis in the
# DAG definition (catchup)
catchup_by_default = True

# This changes the batch size of queries in the scheduling main loop.
# If this is too high, SQL query performance may be impacted by one
# or more of the following:
#  - reversion to full table scan
#  - complexity of query predicate
#  - excessive locking
#
# Additionally, you may hit the maximum allowable query length for your db.
#
# Set this to 0 for no limit (not advised)
# 因为需要批量更新TI的状态，为了防止SQL过长，需要设置每批更新的TI的数量
max_tis_per_query = 512

# Statsd (https://github.com/etsy/statsd) integration settings
statsd_on = False
statsd_host = localhost
statsd_port = 8125
statsd_prefix = airflow

# The scheduler can run multiple threads in parallel to schedule dags.
# This defines how many threads will run.
# DAG文件子进程的数量
max_threads = 2

authenticate = False

[ldap]
# set this to ldaps://<your.ldap.server>:<port>
uri =
user_filter = objectClass=*
user_name_attr = uid
group_member_attr = memberOf
superuser_filter =
data_profiler_filter =
bind_user = cn=Manager,dc=example,dc=com
bind_password = insecure
basedn = dc=example,dc=com
cacert = /etc/ca/ldap_ca.crt
search_scope = LEVEL

[mesos]
# Mesos master address which MesosExecutor will connect to.
master = localhost:5050

# The framework name which Airflow scheduler will register itself as on mesos
framework_name = Airflow

# Number of cpu cores required for running one task instance using
# 'airflow run <dag_id> <task_id> <execution_date> --local -p <pickle_id>'
# command on a mesos slave
task_cpu = 1

# Memory in MB required for running one task instance using
# 'airflow run <dag_id> <task_id> <execution_date> --local -p <pickle_id>'
# command on a mesos slave
task_memory = 256

# Enable framework checkpointing for mesos
# See http://mesos.apache.org/documentation/latest/slave-recovery/
checkpoint = False

# Failover timeout in milliseconds.
# When checkpointing is enabled and this option is set, Mesos waits
# until the configured timeout for
# the MesosExecutor framework to re-register after a failover. Mesos
# shuts down running tasks if the
# MesosExecutor framework fails to re-register within this timeframe.
# failover_timeout = 604800

# Enable framework authentication for mesos
# See http://mesos.apache.org/documentation/latest/configuration/
authenticate = False

# Mesos credentials, if authentication is enabled
# default_principal = admin
# default_secret = admin

# Optional Docker Image to run on slave before running the command
# This image should be accessible from mesos slave i.e mesos slave
# should be able to pull this docker image before executing the command.
# docker_image_slave = puckel/docker-airflow

[kerberos]
ccache = /tmp/airflow_krb5_ccache
# gets augmented with fqdn
principal = airflow
reinit_frequency = 3600
kinit_path = kinit
keytab = airflow.keytab


[github_enterprise]
api_rev = v3

[admin]
# UI to hide sensitive variable fields when set to True
hide_sensitive_variable_fields = True

[elasticsearch]
elasticsearch_host =
# we need to escape the curly braces by adding an additional curly brace
elasticsearch_log_id_template = {{dag_id}}-{{task_id}}-{{execution_date}}-{{try_number}}
elasticsearch_end_of_log_mark = end_of_log

[kubernetes]
# The repository, tag and imagePullPolicy of the Kubernetes Image for the Worker to Run
worker_container_repository =
worker_container_tag =
worker_container_image_pull_policy = IfNotPresent
worker_dags_folder =

# If True (default), worker pods will be deleted upon termination
delete_worker_pods = True

# The Kubernetes namespace where airflow workers should be created. Defaults to `default`
namespace = default

# The name of the Kubernetes ConfigMap Containing the Airflow Configuration (this file)
airflow_configmap =

# For either git sync or volume mounted DAGs, the worker will look in this subpath for DAGs
dags_volume_subpath =

# For DAGs mounted via a volume claim (mutually exclusive with volume claim)
dags_volume_claim =

# For volume mounted logs, the worker will look in this subpath for logs
logs_volume_subpath =

# A shared volume claim for the logs
logs_volume_claim =

# Git credentials and repository for DAGs mounted via Git (mutually exclusive with volume claim)
git_repo =
git_branch =
git_user =
git_password =
git_subpath =

# For cloning DAGs from git repositories into volumes: https://github.com/kubernetes/git-sync
git_sync_container_repository = gcr.io/google-containers/git-sync-amd64
git_sync_container_tag = v2.0.5
git_sync_init_container_name = git-sync-clone

# The name of the Kubernetes service account to be associated with airflow workers, if any.
# Service accounts are required for workers that require access to secrets or cluster resources.
# See the Kubernetes RBAC documentation for more:
#   https://kubernetes.io/docs/admin/authorization/rbac/
worker_service_account_name =

# Any image pull secrets to be given to worker pods, If more than one secret is
# required, provide a comma separated list: secret_a,secret_b
image_pull_secrets =

# GCP Service Account Keys to be provided to tasks run on Kubernetes Executors
# Should be supplied in the format: key-name-1:key-path-1,key-name-2:key-path-2
gcp_service_account_keys =

# Use the service account kubernetes gives to pods to connect to kubernetes cluster.
# It's intended for clients that expect to be running inside a pod running on kubernetes.
# It will raise an exception if called from a process not running in a kubernetes environment.
in_cluster = True

[kubernetes_node_selectors]
# The Key-value pairs to be given to worker pods.
# The worker pods will be scheduled to the nodes of the specified key-value pairs.
# Should be supplied in the format: key = value

[kubernetes_secrets]
# The scheduler mounts the following secrets into your workers as they are launched by the
# scheduler. You may define as many secrets as needed and the kubernetes launcher will parse the
# defined secrets and mount them as secret environment variables in the launched workers.
# Secrets in this section are defined as follows
#     <environment_variable_mount> = <kubernetes_secret_object>:<kubernetes_secret_key>
#
# For example if you wanted to mount a kubernetes secret key named `postgres_password` from the
# kubernetes secret object `airflow-secret` as the environment variable `POSTGRES_PASSWORD` into
# your workers you would follow the following format:
#     POSTGRES_PASSWORD = airflow-secret:postgres_credentials
#
# Additionally you may override worker airflow settings with the AIRFLOW__<SECTION>__<KEY>
# formatting as supported by airflow normally.<|MERGE_RESOLUTION|>--- conflicted
+++ resolved
@@ -447,11 +447,7 @@
 # How many seconds to wait between file-parsing loops to prevent the logs from being spammed.
 min_file_parsing_loop_time = 1
 
-<<<<<<< HEAD
 # 默认5分钟扫描一次dag目录
-=======
-# How often (in seconds) to scan the DAGs directory for new files. Default to 5 minutes.
->>>>>>> 00adade4
 dag_dir_list_interval = 300
 
 # How often should stats be printed to the logs
