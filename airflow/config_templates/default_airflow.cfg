# -*- coding: utf-8 -*-
#
# Licensed to the Apache Software Foundation (ASF) under one
# or more contributor license agreements.  See the NOTICE file
# distributed with this work for additional information
# regarding copyright ownership.  The ASF licenses this file
# to you under the Apache License, Version 2.0 (the
# "License"); you may not use this file except in compliance
# with the License.  You may obtain a copy of the License at
#
#   http://www.apache.org/licenses/LICENSE-2.0
#
# Unless required by applicable law or agreed to in writing,
# software distributed under the License is distributed on an
# "AS IS" BASIS, WITHOUT WARRANTIES OR CONDITIONS OF ANY
# KIND, either express or implied.  See the License for the
# specific language governing permissions and limitations
# under the License.


# This is the template for Airflow's default configuration. When Airflow is
# imported, it looks for a configuration file at $AIRFLOW_HOME/airflow.cfg. If
# it doesn't exist, Airflow uses this template to generate it by replacing
# variables in curly braces with their global values from configuration.py.

# Users should not modify this file; they should customize the generated
# airflow.cfg instead.


# ----------------------- TEMPLATE BEGINS HERE -----------------------

[core]
# The home folder for airflow, default is ~/airflow
airflow_home = {AIRFLOW_HOME}

# The folder where your airflow pipelines live, most likely a
# subfolder in a code repository
# This path must be absolute
dags_folder = {AIRFLOW_HOME}/dags

# The folder where airflow should store its log files
# This path must be absolute
base_log_folder = {AIRFLOW_HOME}/logs

# Airflow can store logs remotely in AWS S3, Google Cloud Storage or Elastic Search.
# Users must supply an Airflow connection id that provides access to the storage
# location. If remote_logging is set to true, see UPDATING.md for additional
# configuration requirements.
remote_logging = False
remote_log_conn_id =
remote_base_log_folder =
encrypt_s3_logs = False

# Logging level
logging_level = INFO
fab_logging_level = WARN

# Logging class
# Specify the class that will specify the logging configuration
# This class has to be on the python classpath
# logging_config_class = my.path.default_local_settings.LOGGING_CONFIG
logging_config_class =

# Log format
# we need to escape the curly braces by adding an additional curly brace
log_format = [%%(asctime)s] {{%%(filename)s:%%(lineno)d}} %%(levelname)s - %%(message)s
simple_log_format = %%(asctime)s %%(levelname)s - %%(message)s

# Log filename format
# we need to escape the curly braces by adding an additional curly brace
log_filename_template = {{{{ ti.dag_id }}}}/{{{{ ti.task_id }}}}/{{{{ ts }}}}/{{{{ try_number }}}}.log
log_processor_filename_template = {{{{ filename }}}}.log

# Hostname by providing a path to a callable, which will resolve the hostname
hostname_callable = socket:getfqdn

# Default timezone in case supplied date times are naive
# can be utc (default), system, or any IANA timezone string (e.g. Europe/Amsterdam)
default_timezone = system

# The executor class that airflow should use. Choices include
# SequentialExecutor, LocalExecutor, CeleryExecutor, DaskExecutor
executor = SequentialExecutor

# The SqlAlchemy connection string to the metadata database.
# SqlAlchemy supports many different database engine, more information
# their website
sql_alchemy_conn = sqlite:///{AIRFLOW_HOME}/airflow.db

# If SqlAlchemy should pool database connections.
sql_alchemy_pool_enabled = True

# The SqlAlchemy pool size is the maximum number of database connections
# in the pool. 0 indicates no limit.
sql_alchemy_pool_size = 5

# The SqlAlchemy pool recycle is the number of seconds a connection
# can be idle in the pool before it is invalidated. This config does
# not apply to sqlite. If the number of DB connections is ever exceeded,
# a lower config value will allow the system to recover faster.
sql_alchemy_pool_recycle = 1800

# How many seconds to retry re-establishing a DB connection after
# disconnects. Setting this to 0 disables retries.
sql_alchemy_reconnect_timeout = 300

# The amount of parallelism as a setting to the executor. This defines
# the max number of task instances that should run simultaneously
# on this airflow installation
# 整个集群中同时运行的任务实例的总量
# 最好和集群中所有celery worker的总量保持一致
parallelism = 32

# 每个dag同时执行的任务实例的数量
# The number of task instances allowed to run concurrently by the scheduler
dag_concurrency = 16

# Are DAGs paused by default at creation
dags_are_paused_at_creation = True

# When not using pools, tasks are run in the "default pool",
# whose size is guided by this config element
# 默认任务实例插槽的数量，用于对任务实例的数量进行限制
non_pooled_task_slot_count = 128

# The maximum number of active DAG runs per DAG
# 每个DAG最多运行的dag_run的最大数量
max_active_runs_per_dag = 16

# Whether to load the examples that ship with Airflow. It's good to
# get started, but you probably want to set this to False in a production
# environment
load_examples = True

# Where your Airflow plugins are stored
plugins_folder = {AIRFLOW_HOME}/plugins

# Secret key to save connection passwords in the db
fernet_key = {FERNET_KEY}

# Whether to disable pickling dags
# 如果为False，且是分布式执行器的话，dag需要被序列化到表dag_pickle中
donot_pickle = False

# How long before timing out a python file import while filling the DagBag
dagbag_import_timeout = 30

# The class to use for running task instances in a subprocess
task_runner = StandardTaskRunner

# If set, tasks without a `run_as_user` argument will be run with this user
# Can be used to de-elevate a sudo user running Airflow when executing tasks
default_impersonation =

# What security module to use (for example kerberos):
security =

# If set to False enables some unsecure features like Charts and Ad Hoc Queries.
# In 2.0 will default to True.
secure_mode = False

# Turn unit test mode on (overwrites many configuration options with test
# values at runtime)
unit_test_mode = False

# Name of handler to read task instance logs.
# Default to use task handler.
task_log_reader = task

# Whether to enable pickling for xcom (note that this is insecure and allows for
# RCE exploits). This will be deprecated in Airflow 2.0 (be forced to False).
enable_xcom_pickling = True

# When a task is killed forcefully, this is the amount of time in seconds that
# it has to cleanup after it is sent a SIGTERM, before it is SIGKILLED
# 杀死进程后的等待超时时间
killed_task_cleanup_time = 60

# Whether to override params with dag_run.conf. If you pass some key-value pairs through `airflow backfill -c` or
# `airflow trigger_dag -c`, the key-value pairs will override the existing ones in params.
dag_run_conf_overrides_params = False

# Worker initialisation check to validate Metadata Database connection
worker_precheck = False

[cli]
# In what way should the cli access the API. The LocalClient will use the
# database directly, while the json_client will use the api running on the
# webserver
api_client = airflow.api.client.local_client

# If you set web_server_url_prefix, do NOT forget to append it here, ex:
# endpoint_url = http://localhost:8080/myroot
# So api will look like: http://localhost:8080/myroot/api/experimental/...
endpoint_url = http://localhost:8080

[api]
# How to authenticate users of the API
auth_backend = airflow.api.auth.backend.default

[lineage]
# what lineage backend to use
backend =

[atlas]
sasl_enabled = False
host =
port = 21000
username =
password =

[operators]
# The default owner assigned to each new operator, unless
# provided explicitly or passed via `default_args`
default_owner = Airflow
default_cpus = 1
default_ram = 512
default_disk = 512
default_gpus = 0

[hive]
# Default mapreduce queue for HiveOperator tasks
default_hive_mapred_queue =
# Template for mapred_job_name in HiveOperator, supports the following named parameters:
# hostname, dag_id, task_id, execution_date
mapred_job_name_template = Airflow HiveOperator task for {{hostname}}.{{dag_id}}.{{task_id}}.{{execution_date}}

[webserver]
# The base url of your website as airflow cannot guess what domain or
# cname you are using. This is used in automated emails that
# airflow sends to point links to the right web server
base_url = http://localhost:8080

# The ip specified when starting the web server
web_server_host = 0.0.0.0

# The port on which to run the web server
web_server_port = 8080

# Paths to the SSL certificate and key for the web server. When both are
# provided SSL will be enabled. This does not change the web server port.
web_server_ssl_cert =
web_server_ssl_key =

# Number of seconds the webserver waits before killing gunicorn master that doesn't respond
web_server_master_timeout = 120

# Number of seconds the gunicorn webserver waits before timing out on a worker
web_server_worker_timeout = 120

# Number of workers to refresh at a time. When set to 0, worker refresh is
# disabled. When nonzero, airflow periodically refreshes webserver workers by
# bringing up new ones and killing old ones.
worker_refresh_batch_size = 1

# Number of seconds to wait before refreshing a batch of workers.
worker_refresh_interval = 30

# Secret key used to run your flask app
# It should be as random as possible
secret_key = {SECRET_KEY}

# Number of workers to run the Gunicorn web server
workers = 4

# The worker class gunicorn should use. Choices include
# sync (default), eventlet, gevent
worker_class = sync

# Log files for the gunicorn webserver. '-' means log to stderr.
access_logfile = -
error_logfile = -

# Expose the configuration file in the web server
expose_config = False

# Set to true to turn on authentication:
# https://airflow.incubator.apache.org/security.html#web-authentication
authenticate = False

# Filter the list of dags by owner name (requires authentication to be enabled)
filter_by_owner = False

# Filtering mode. Choices include user (default) and ldapgroup.
# Ldap group filtering requires using the ldap backend
#
# Note that the ldap server needs the "memberOf" overlay to be set up
# in order to user the ldapgroup mode.
owner_mode = user

# Default DAG view.  Valid values are:
# tree, graph, duration, gantt, landing_times
dag_default_view = tree

# Default DAG orientation. Valid values are:
# LR (Left->Right), TB (Top->Bottom), RL (Right->Left), BT (Bottom->Top)
dag_orientation = LR

# Puts the webserver in demonstration mode; blurs the names of Operators for
# privacy.
demo_mode = False

# The amount of time (in secs) webserver will wait for initial handshake
# while fetching logs from other worker machine
log_fetch_timeout_sec = 5

# By default, the webserver shows paused DAGs. Flip this to hide paused
# DAGs by default
hide_paused_dags_by_default = False

# Consistent page size across all listing views in the UI
page_size = 100

# Use FAB-based webserver with RBAC feature
rbac = False

# Define the color of navigation bar
navbar_color = #007A87

# Default dagrun to show in UI
default_dag_run_display_number = 25


[email]
email_backend = airflow.utils.email.send_email_smtp


[smtp]
# If you want airflow to send emails on retries, failure, and you want to use
# the airflow.utils.email.send_email_smtp function, you have to configure an
# smtp server here
smtp_host = localhost
smtp_starttls = True
smtp_ssl = False
# Uncomment and set the user/pass settings if you want to use SMTP AUTH
# smtp_user = airflow
# smtp_password = airflow
smtp_port = 25
smtp_mail_from = airflow@example.com


[celery]
# This section only applies if you are using the CeleryExecutor in
# [core] section above

# The app name that will be used by celery
celery_app_name = airflow.executors.celery_executor

# The concurrency that will be used when starting workers with the
# "airflow worker" command. This defines the number of task instances that
# a worker will take, so size up your workers based on the resources on
# your worker box and the nature of your tasks
# 每台worker机器启动的celery worker的数量
worker_concurrency = 16

# When you start an airflow worker, airflow starts a tiny web server
# subprocess to serve the workers local log files to the airflow main
# web server, who then builds pages and sends them to users. This defines
# the port on which the logs are served. It needs to be unused, and open
# visible from the main web server to connect into the workers.
worker_log_server_port = 8793

# The Celery broker URL. Celery supports RabbitMQ, Redis and experimentally
# a sqlalchemy database. Refer to the Celery documentation for more
# information.
# http://docs.celeryproject.org/en/latest/userguide/configuration.html#broker-settings
broker_url = sqla+mysql://airflow:airflow@localhost:3306/airflow

# The Celery result_backend. When a job finishes, it needs to update the
# metadata of the job. Therefore it will post a message on a message bus,
# or insert it into a database (depending of the backend)
# This status is used by the scheduler to update the state of the task
# The use of a database is highly recommended
# http://docs.celeryproject.org/en/latest/userguide/configuration.html#task-result-backend-settings
result_backend = db+mysql://airflow:airflow@localhost:3306/airflow

# Celery Flower is a sweet UI for Celery. Airflow has a shortcut to start
# it `airflow flower`. This defines the IP that Celery Flower runs on
flower_host = 0.0.0.0

# The root URL for Flower
# Ex: flower_url_prefix = /flower
flower_url_prefix =

# This defines the port that Celery Flower runs on
flower_port = 5555

# Default queue that tasks get assigned to and that worker listen on.
default_queue = default

# Import path for celery configuration options
celery_config_options = airflow.config_templates.default_celery.DEFAULT_CELERY_CONFIG

# In case of using SSL
ssl_active = False
ssl_key =
ssl_cert =
ssl_cacert =

[celery_broker_transport_options]
# This section is for specifying options which can be passed to the
# underlying celery broker transport.  See:
# http://docs.celeryproject.org/en/latest/userguide/configuration.html#std:setting-broker_transport_options

# The visibility timeout defines the number of seconds to wait for the worker
# to acknowledge the task before the message is redelivered to another worker.
# Make sure to increase the visibility timeout to match the time of the longest
# ETA you're planning to use.
#
# visibility_timeout is only supported for Redis and SQS celery brokers.
# See:
#   http://docs.celeryproject.org/en/master/userguide/configuration.html#std:setting-broker_transport_options
#
#visibility_timeout = 21600

[dask]
# This section only applies if you are using the DaskExecutor in
# [core] section above

# The IP address and port of the Dask cluster's scheduler.
cluster_address = 127.0.0.1:8786
# TLS/ SSL settings to access a secured Dask scheduler.
tls_ca =
tls_cert =
tls_key =


[scheduler]
# Task instances listen for external kill signal (when you clear tasks
# from the CLI or the UI), this defines the frequency at which they should
# listen (in seconds).
<<<<<<< HEAD
# 通用job的心跳间隔时间，同时用于判断job是否存活
=======
# job的心跳间隔时间，用于判断job是否存活
>>>>>>> 6e3a2fc8
job_heartbeat_sec = 5

# The scheduler constantly tries to trigger new tasks (look at the
# scheduler section in the docs for more information). This defines
# how often the scheduler should run (in seconds).
# 调度器job的心跳间隔时间
scheduler_heartbeat_sec = 5

# after how much time should the scheduler terminate in seconds
# -1 indicates to run continuously (see also num_runs)
# 调度器job运行的最大次数，-1表示永久运行
run_duration = -1

<<<<<<< HEAD
# after how much time a new DAGs should be picked up from the filesystem
# 文件处理器处理同一个文件的间隔
min_file_process_interval = 0

# How many seconds to wait between file-parsing loops to prevent the logs from being spammed.
# 文件处理器管理器处理所有文件的间隔
min_file_parsing_loop_time = 1

# 默认5分钟扫描一次dag目录，检测文件是否有变更
=======
# after how much time (seconds) a new DAGs should be picked up from the filesystem
min_file_process_interval = 0

# How often (in seconds) to scan the DAGs directory for new files. Default to 5 minutes.
# 默认5分钟扫描一次dag目录
>>>>>>> 6e3a2fc8
dag_dir_list_interval = 300

# How often should stats be printed to the logs
print_stats_interval = 30

child_process_log_directory = {AIRFLOW_HOME}/logs/scheduler

# Local task jobs periodically heartbeat to the DB. If the job has
# not heartbeat in this many seconds, the scheduler will mark the
# associated task instance as failed and will re-schedule the task.
# 超过了这个时间，我们任务job因为长时间没有上报心跳而僵死
scheduler_zombie_task_threshold = 300

# Turn off scheduler catchup by setting this to False.
# Default behavior is unchanged and
# Command Line Backfills still work, but the scheduler
# will not do scheduler catchup if this is False,
# however it can be set on a per DAG basis in the
# DAG definition (catchup)
catchup_by_default = True

# This changes the batch size of queries in the scheduling main loop.
# If this is too high, SQL query performance may be impacted by one
# or more of the following:
#  - reversion to full table scan
#  - complexity of query predicate
#  - excessive locking
#
# Additionally, you may hit the maximum allowable query length for your db.
#
# Set this to 0 for no limit (not advised)
# 因为需要批量更新TI的状态，为了防止SQL过长，需要设置每批更新的TI的数量
max_tis_per_query = 512

# Statsd (https://github.com/etsy/statsd) integration settings
statsd_on = False
statsd_host = localhost
statsd_port = 8125
statsd_prefix = airflow

# The scheduler can run multiple threads in parallel to schedule dags.
# This defines how many threads will run.
# DAG文件子进程的数量
max_threads = 2

authenticate = False

[ldap]
# set this to ldaps://<your.ldap.server>:<port>
uri =
user_filter = objectClass=*
user_name_attr = uid
group_member_attr = memberOf
superuser_filter =
data_profiler_filter =
bind_user = cn=Manager,dc=example,dc=com
bind_password = insecure
basedn = dc=example,dc=com
cacert = /etc/ca/ldap_ca.crt
search_scope = LEVEL

[mesos]
# Mesos master address which MesosExecutor will connect to.
master = localhost:5050

# The framework name which Airflow scheduler will register itself as on mesos
framework_name = Airflow

# Number of cpu cores required for running one task instance using
# 'airflow run <dag_id> <task_id> <execution_date> --local -p <pickle_id>'
# command on a mesos slave
task_cpu = 1

# Memory in MB required for running one task instance using
# 'airflow run <dag_id> <task_id> <execution_date> --local -p <pickle_id>'
# command on a mesos slave
task_memory = 256

# Enable framework checkpointing for mesos
# See http://mesos.apache.org/documentation/latest/slave-recovery/
checkpoint = False

# Failover timeout in milliseconds.
# When checkpointing is enabled and this option is set, Mesos waits
# until the configured timeout for
# the MesosExecutor framework to re-register after a failover. Mesos
# shuts down running tasks if the
# MesosExecutor framework fails to re-register within this timeframe.
# failover_timeout = 604800

# Enable framework authentication for mesos
# See http://mesos.apache.org/documentation/latest/configuration/
authenticate = False

# Mesos credentials, if authentication is enabled
# default_principal = admin
# default_secret = admin

# Optional Docker Image to run on slave before running the command
# This image should be accessible from mesos slave i.e mesos slave
# should be able to pull this docker image before executing the command.
# docker_image_slave = puckel/docker-airflow

[kerberos]
ccache = /tmp/airflow_krb5_ccache
# gets augmented with fqdn
principal = airflow
reinit_frequency = 3600
kinit_path = kinit
keytab = airflow.keytab


[github_enterprise]
api_rev = v3

[admin]
# UI to hide sensitive variable fields when set to True
hide_sensitive_variable_fields = True

[elasticsearch]
elasticsearch_host =
# we need to escape the curly braces by adding an additional curly brace
elasticsearch_log_id_template = {{dag_id}}-{{task_id}}-{{execution_date}}-{{try_number}}
elasticsearch_end_of_log_mark = end_of_log

[kubernetes]
# The repository, tag and imagePullPolicy of the Kubernetes Image for the Worker to Run
worker_container_repository =
worker_container_tag =
worker_container_image_pull_policy = IfNotPresent
worker_dags_folder =

# If True (default), worker pods will be deleted upon termination
delete_worker_pods = True

# The Kubernetes namespace where airflow workers should be created. Defaults to `default`
namespace = default

# The name of the Kubernetes ConfigMap Containing the Airflow Configuration (this file)
airflow_configmap =

# For either git sync or volume mounted DAGs, the worker will look in this subpath for DAGs
dags_volume_subpath =

# For DAGs mounted via a volume claim (mutually exclusive with volume claim)
dags_volume_claim =

# For volume mounted logs, the worker will look in this subpath for logs
logs_volume_subpath =

# A shared volume claim for the logs
logs_volume_claim =

# Git credentials and repository for DAGs mounted via Git (mutually exclusive with volume claim)
git_repo =
git_branch =
git_user =
git_password =
git_subpath =

# For cloning DAGs from git repositories into volumes: https://github.com/kubernetes/git-sync
git_sync_container_repository = gcr.io/google-containers/git-sync-amd64
git_sync_container_tag = v2.0.5
git_sync_init_container_name = git-sync-clone

# The name of the Kubernetes service account to be associated with airflow workers, if any.
# Service accounts are required for workers that require access to secrets or cluster resources.
# See the Kubernetes RBAC documentation for more:
#   https://kubernetes.io/docs/admin/authorization/rbac/
worker_service_account_name =

# Any image pull secrets to be given to worker pods, If more than one secret is
# required, provide a comma separated list: secret_a,secret_b
image_pull_secrets =

# GCP Service Account Keys to be provided to tasks run on Kubernetes Executors
# Should be supplied in the format: key-name-1:key-path-1,key-name-2:key-path-2
gcp_service_account_keys =

# Use the service account kubernetes gives to pods to connect to kubernetes cluster.
# It's intended for clients that expect to be running inside a pod running on kubernetes.
# It will raise an exception if called from a process not running in a kubernetes environment.
in_cluster = True

[kubernetes_node_selectors]
# The Key-value pairs to be given to worker pods.
# The worker pods will be scheduled to the nodes of the specified key-value pairs.
# Should be supplied in the format: key = value

[kubernetes_secrets]
# The scheduler mounts the following secrets into your workers as they are launched by the
# scheduler. You may define as many secrets as needed and the kubernetes launcher will parse the
# defined secrets and mount them as secret environment variables in the launched workers.
# Secrets in this section are defined as follows
#     <environment_variable_mount> = <kubernetes_secret_object>:<kubernetes_secret_key>
#
# For example if you wanted to mount a kubernetes secret key named `postgres_password` from the
# kubernetes secret object `airflow-secret` as the environment variable `POSTGRES_PASSWORD` into
# your workers you would follow the following format:
#     POSTGRES_PASSWORD = airflow-secret:postgres_credentials
#
# Additionally you may override worker airflow settings with the AIRFLOW__<SECTION>__<KEY>
# formatting as supported by airflow normally.<|MERGE_RESOLUTION|>--- conflicted
+++ resolved
@@ -429,11 +429,7 @@
 # Task instances listen for external kill signal (when you clear tasks
 # from the CLI or the UI), this defines the frequency at which they should
 # listen (in seconds).
-<<<<<<< HEAD
 # 通用job的心跳间隔时间，同时用于判断job是否存活
-=======
-# job的心跳间隔时间，用于判断job是否存活
->>>>>>> 6e3a2fc8
 job_heartbeat_sec = 5
 
 # The scheduler constantly tries to trigger new tasks (look at the
@@ -447,23 +443,12 @@
 # 调度器job运行的最大次数，-1表示永久运行
 run_duration = -1
 
-<<<<<<< HEAD
-# after how much time a new DAGs should be picked up from the filesystem
+# after how much time (seconds) a new DAGs should be picked up from the filesystem
 # 文件处理器处理同一个文件的间隔
 min_file_process_interval = 0
 
-# How many seconds to wait between file-parsing loops to prevent the logs from being spammed.
-# 文件处理器管理器处理所有文件的间隔
-min_file_parsing_loop_time = 1
-
+# How often (in seconds) to scan the DAGs directory for new files. Default to 5 minutes.
 # 默认5分钟扫描一次dag目录，检测文件是否有变更
-=======
-# after how much time (seconds) a new DAGs should be picked up from the filesystem
-min_file_process_interval = 0
-
-# How often (in seconds) to scan the DAGs directory for new files. Default to 5 minutes.
-# 默认5分钟扫描一次dag目录
->>>>>>> 6e3a2fc8
 dag_dir_list_interval = 300
 
 # How often should stats be printed to the logs
