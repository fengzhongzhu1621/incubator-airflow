#!/usr/bin/env python
# -*- coding: utf-8 -*-
#
# Licensed to the Apache Software Foundation (ASF) under one
# or more contributor license agreements.  See the NOTICE file
# distributed with this work for additional information
# regarding copyright ownership.  The ASF licenses this file
# to you under the Apache License, Version 2.0 (the
# "License"); you may not use this file except in compliance
# with the License.  You may obtain a copy of the License at
#
#   http://www.apache.org/licenses/LICENSE-2.0
#
# Unless required by applicable law or agreed to in writing,
# software distributed under the License is distributed on an
# "AS IS" BASIS, WITHOUT WARRANTIES OR CONDITIONS OF ANY
# KIND, either express or implied.  See the License for the
# specific language governing permissions and limitations
# under the License.

from __future__ import print_function
import logging

import os
import subprocess
import textwrap
import random
import string
from importlib import import_module

import daemon
import psutil
import re
import getpass
from urllib.parse import urlunparse
import reprlib
import argparse
from builtins import input
from collections import namedtuple
from airflow.utils.timezone import parse as parsedate
import json
from tabulate import tabulate

import daemon
from daemon.pidfile import TimeoutPIDLockFile
import signal
import sys
import threading
import traceback
import time
import psutil
import re
from urllib.parse import urlunparse

import airflow
from airflow import api
from airflow import jobs, settings
from airflow import configuration as conf
from airflow.exceptions import AirflowException, AirflowWebServerTimeout
from airflow.executors import GetDefaultExecutor
from airflow.models import (DagModel, DagBag, TaskInstance,
                            DagPickle, DagRun, Variable, DagStat,
                            Connection, DAG)

from airflow.ti_deps.dep_context import (DepContext, SCHEDULER_DEPS)
from airflow.utils import cli as cli_utils
from airflow.utils import db as db_utils
from airflow.utils.net import get_hostname
from airflow.utils.log.logging_mixin import (LoggingMixin, redirect_stderr,
                                             redirect_stdout)
from airflow.www.app import (cached_app, create_app)
from airflow.www_rbac.app import cached_app as cached_app_rbac
from airflow.www_rbac.app import create_app as create_app_rbac
from airflow.www_rbac.app import cached_appbuilder

from sqlalchemy import func
from sqlalchemy.orm import exc

# 加载认证模块
api.load_auth()
# 加载api连接类
api_module = import_module(conf.get('cli', 'api_client'))
api_client = api_module.Client(api_base_url=conf.get('cli', 'endpoint_url'),
                               auth=api.api_auth.client_auth)

log = LoggingMixin().log


def sigint_handler(sig, frame):
    sys.exit(0)


def sigquit_handler(sig, frame):
    """Helps debug deadlocks by printing stacktraces when this gets a SIGQUIT
    e.g. kill -s QUIT <PID> or CTRL+\
    """
    # 获得主线程
    print("Dumping stack traces for all threads in PID {}".format(os.getpid()))
    # 获得活动子线程的线程ID和名称的映射关系
    id_to_name = dict([(th.ident, th.name) for th in threading.enumerate()])
    code = []
    # 获得线程栈
    for thread_id, stack in sys._current_frames().items():
        code.append("\n# Thread: {}({})"
                    .format(id_to_name.get(thread_id, ""), thread_id))
        for filename, line_number, name, line in traceback.extract_stack(stack):
            code.append('File: "{}", line {}, in {}'
                        .format(filename, line_number, name))
            if line:
                code.append("  {}".format(line.strip()))
    print("\n".join(code))


def setup_logging(filename):
    """初始化root日志 ."""
    root = logging.getLogger()
    handler = logging.FileHandler(filename)
    formatter = logging.Formatter(settings.SIMPLE_LOG_FORMAT)
    handler.setFormatter(formatter)
    root.addHandler(handler)
    root.setLevel(settings.LOGGING_LEVEL)

    return handler.stream


def setup_locations(process, pid=None, stdout=None, stderr=None, log=None):
    """获得pid文件路径 ."""
    if not stderr:
        stderr = os.path.join(os.path.expanduser(
            settings.AIRFLOW_HOME), "airflow-{}.err".format(process))
    if not stdout:
        stdout = os.path.join(os.path.expanduser(
            settings.AIRFLOW_HOME), "airflow-{}.out".format(process))
    if not log:
        log = os.path.join(os.path.expanduser(
            settings.AIRFLOW_HOME), "airflow-{}.log".format(process))
    if not pid:
        pid = os.path.join(os.path.expanduser(
            settings.AIRFLOW_HOME), "airflow-{}.pid".format(process))

    return pid, stdout, stderr, log


def process_subdir(subdir):
    """将子dag路径中的DAGS_FOLDER常量替换 ."""
    if subdir:
        subdir = subdir.replace('DAGS_FOLDER', settings.DAGS_FOLDER)
        subdir = os.path.abspath(os.path.expanduser(subdir))
        return subdir


def get_dag(args):
    """根据命令行参数dag_id获得dag对象 ."""
    dagbag = DagBag(process_subdir(args.subdir))
    if args.dag_id not in dagbag.dags:
        raise AirflowException(
            'dag_id could not be found: {}. Either the dag did not exist or it failed to '
            'parse.'.format(args.dag_id))
    return dagbag.dags[args.dag_id]


def get_dags(args):
    """根据命令行参数dag_id/dag_regex(模糊匹配)获得多个dag对象 ."""
    if not args.dag_regex:
        return [get_dag(args)]
    dagbag = DagBag(process_subdir(args.subdir))
    matched_dags = [dag for dag in dagbag.dags.values() if re.search(
        args.dag_id, dag.dag_id)]
    if not matched_dags:
        raise AirflowException(
            'dag_id could not be found with regex: {}. Either the dag did not exist '
            'or it failed to parse.'.format(args.dag_id))
    return matched_dags


@cli_utils.action_logging
def backfill(args, dag=None):
    logging.basicConfig(
        level=settings.LOGGING_LEVEL,
        format=settings.SIMPLE_LOG_FORMAT)

    dag = dag or get_dag(args)

    if not args.start_date and not args.end_date:
        raise AirflowException("Provide a start_date and/or end_date")

    # If only one date is passed, using same as start and end
    args.end_date = args.end_date or args.start_date
    args.start_date = args.start_date or args.end_date

    # 获得dag的子集，如果忽略依赖则匹配的任务不会包含上游任务
    if args.task_regex:
        dag = dag.sub_dag(
            task_regex=args.task_regex,
            include_upstream=not args.ignore_dependencies)

    # 模拟运行
    if args.dry_run:
        print("Dry run of DAG {0} on {1}".format(args.dag_id,
                                                 args.start_date))
        for task in dag.tasks:
            print("Task {0}".format(task.task_id))
            ti = TaskInstance(task, args.start_date)
            # 渲染任务模板参数，并打印渲染后的模板参数内容，不会运行任务实例
            ti.dry_run()
    else:
        # 调用 BackfillJob.run()
        dag.run(
            # 开始调度时间 (>=)
            start_date=args.start_date,
            # 结束调度时间 (<=)
            end_date=args.end_date,
            # 将任务实例标记为成功
            mark_success=args.mark_success,
<<<<<<< HEAD
            # TODO 参数未使用
            include_adhoc=args.include_adhoc,
            # 使用单机并发执行器 LocalExecutor
=======
>>>>>>> 74027c9a
            local=args.local,
            # 是否需要将dag对象序列化到db中，False表示需要
            donot_pickle=(args.donot_pickle or
                          conf.getboolean('core', 'donot_pickle')),
            # 是否忽略上次任务实例的依赖
            ignore_first_depends_on_past=args.ignore_first_depends_on_past,
            # 是否忽略任务依赖
            ignore_task_deps=args.ignore_dependencies,
            # 任务插槽名称，用于对任务实例的数量进行限制
            pool=args.pool,
            # 如果dag_run实例超过了阈值，job执行时需要循环等待其他的dag_run运行完成，设置循环的间隔
            delay_on_limit_secs=args.delay_on_limit)


@cli_utils.action_logging
def trigger_dag(args):
    """
    Creates a dag run for the specified dag
    :param args:
    :return:
    """
    log = LoggingMixin().log
    try:
        message = api_client.trigger_dag(dag_id=args.dag_id,
                                         run_id=args.run_id,
                                         conf=args.conf,
                                         execution_date=args.exec_date)
    except IOError as err:
        log.error(err)
        raise AirflowException(err)
    log.info(message)


@cli_utils.action_logging
def delete_dag(args):
    """
    Deletes all DB records related to the specified dag
    :param args:
    :return:
    """
    log = LoggingMixin().log
    if args.yes or input(
            "This will drop all existing records related to the specified DAG. "
            "Proceed? (y/n)").upper() == "Y":
        try:
            message = api_client.delete_dag(dag_id=args.dag_id)
        except IOError as err:
            log.error(err)
            raise AirflowException(err)
        log.info(message)
    else:
        print("Bail.")


@cli_utils.action_logging
def pool(args):
    log = LoggingMixin().log

    def _tabulate(pools):
        return "\n%s" % tabulate(pools, ['Pool', 'Slots', 'Description'],
                                 tablefmt="fancy_grid")

    try:
        if args.get is not None:
            pools = [api_client.get_pool(name=args.get)]
        elif args.set:
            pools = [api_client.create_pool(name=args.set[0],
                                            slots=args.set[1],
                                            description=args.set[2])]
        elif args.delete:
            pools = [api_client.delete_pool(name=args.delete)]
        else:
            pools = api_client.get_pools()
    except (AirflowException, IOError) as err:
        log.error(err)
    else:
        log.info(_tabulate(pools=pools))


@cli_utils.action_logging
def variables(args):
    if args.get:
        try:
            var = Variable.get(args.get,
                               deserialize_json=args.json,
                               default_var=args.default)
            print(var)
        except ValueError as e:
            print(e)
    if args.delete:
        session = settings.Session()
        session.query(Variable).filter_by(key=args.delete).delete()
        session.commit()
        session.close()
    if args.set:
        Variable.set(args.set[0], args.set[1])
    # 从文件中批量导入
    # Work around 'import' as a reserved keyword
    imp = getattr(args, 'import')
    if imp:
        if os.path.exists(imp):
            import_helper(imp)
        else:
            print("Missing variables file.")
    # 批量导出
    if args.export:
        export_helper(args.export)
    if not (args.set or args.get or imp or args.export or args.delete):
        # list all variables
        session = settings.Session()
        vars = session.query(Variable)
        msg = "\n".join(var.key for var in vars)
        print(msg)


def import_helper(filepath):
    with open(filepath, 'r') as varfile:
        var = varfile.read()

    try:
        d = json.loads(var)
    except Exception:
        print("Invalid variables file.")
    else:
        try:
            n = 0
            for k, v in d.items():
                # 仅支持字典格式
                if isinstance(v, dict):
                    Variable.set(k, v, serialize_json=True)
                else:
                    Variable.set(k, v)
                n += 1
        except Exception:
            pass
        finally:
            print("{} of {} variables successfully updated.".format(n, len(d)))


def export_helper(filepath):
    session = settings.Session()
    qry = session.query(Variable).all()
    session.close()

    var_dict = {}
    d = json.JSONDecoder()
    for var in qry:
        val = None
        try:
            val = d.decode(var.val)
        except Exception:
            val = var.val
        var_dict[var.key] = val

    with open(filepath, 'w') as varfile:
        varfile.write(json.dumps(var_dict, sort_keys=True, indent=4))
    print("{} variables successfully exported to {}".format(
        len(var_dict), filepath))


@cli_utils.action_logging
def pause(args, dag=None):
    set_is_paused(True, args, dag)


@cli_utils.action_logging
def unpause(args, dag=None):
    set_is_paused(False, args, dag)


def set_is_paused(is_paused, args, dag=None):
    dag = dag or get_dag(args)

    session = settings.Session()
    dm = session.query(DagModel).filter(
        DagModel.dag_id == dag.dag_id).first()
    dm.is_paused = is_paused
    session.commit()

    msg = "Dag: {}, paused: {}".format(dag, str(dag.is_paused))
    print(msg)


def _run(args, dag, ti):
    """执行任务实例 ."""
    if args.local:
        run_job = jobs.LocalTaskJob(
            task_instance=ti,
            mark_success=args.mark_success,
            pickle_id=args.pickle,
            # 是否忽略所有依赖
            ignore_all_deps=args.ignore_all_dependencies,
            # 是否忽略过去的任务实例依赖
            ignore_depends_on_past=args.ignore_depends_on_past,
            # 是否忽略任务依赖
            ignore_task_deps=args.ignore_dependencies,
            # 是否忽略任务实例状态
            ignore_ti_state=args.force,
            pool=args.pool)
        run_job.run()
    elif args.raw:
        # 不检查依赖，也不经过调度器而直接执行operator
        ti._run_raw_task(
            mark_success=args.mark_success,
            job_id=args.job_id,
            pool=args.pool,
        )
    else:
        pickle_id = None
        if args.ship_dag:
            try:
                # Running remotely, so pickling the DAG
                session = settings.Session()
                pickle = DagPickle(dag)
                session.add(pickle)
                session.commit()
                pickle_id = pickle.id
                # TODO: This should be written to a log
                print('Pickled dag {dag} as pickle_id:{pickle_id}'
                      .format(**locals()))
            except Exception as e:
                print('Could not pickle the DAG')
                print(e)
                raise e

        # 获得默认执行器并执行
        executor = GetDefaultExecutor()
        executor.start()

        # 将任务实例生成可执行的shell命令，发送给任务队列
        print("Sending to executor.")
        executor.queue_task_instance(
            ti,
            mark_success=args.mark_success,
            pickle_id=pickle_id,
            ignore_all_deps=args.ignore_all_dependencies,
            ignore_depends_on_past=args.ignore_depends_on_past,
            ignore_task_deps=args.ignore_dependencies,
            ignore_ti_state=args.force,
            pool=args.pool)

        # 执行shell命令（airflow run --raw）
        executor.heartbeat()
        executor.end()


@cli_utils.action_logging
def run(args, dag=None):
    # Disable connection pooling to reduce the # of connections on the DB
    # while it's waiting for the task to finish.
    # 创建没有DB连接池的session
    settings.configure_orm(disable_connection_pool=True)

    if dag:
        args.dag_id = dag.dag_id

    log = LoggingMixin().log

    # Load custom airflow config
    # 加载自定义配置文件
    if args.cfg_path:
        with open(args.cfg_path, 'r') as conf_file:
            conf_dict = json.load(conf_file)

        if os.path.exists(args.cfg_path):
            os.remove(args.cfg_path)

        for section, config in conf_dict.items():
            for option, value in config.items():
                conf.set(section, option, value)
        settings.configure_vars()
        settings.configure_orm()

    # 获得dag
    if not args.pickle and not dag:
        dag = get_dag(args)
    elif not dag:
        session = settings.Session()
        log.info('Loading pickle id {args.pickle}'.format(args=args))
        dag_pickle = session.query(
            DagPickle).filter(DagPickle.id == args.pickle).first()
        if not dag_pickle:
            raise AirflowException("Who hid the pickle!? [missing pickle]")
        dag = dag_pickle.pickle

    # 获得指定的任务
    task = dag.get_task(task_id=args.task_id)

    # 创建任务实例
    ti = TaskInstance(task, args.execution_date)
    ti.refresh_from_db()

    # 将任务实例设置到日志的上下文中
    # 执行处理器的set_context()方法
    # 即创建任务实例的日志目录
    ti.init_run_context(raw=args.raw)

    hostname = get_hostname()
    log.info("Running %s on host %s", ti, hostname)

    # 执行任务实例
    if args.interactive:
        _run(args, dag, ti)
    else:
        # 输入输出重定向到ti.log
        with redirect_stdout(ti.log, logging.INFO), redirect_stderr(ti.log, logging.WARN):
            _run(args, dag, ti)
    logging.shutdown()


@cli_utils.action_logging
def task_failed_deps(args):
    """
    Returns the unmet dependencies for a task instance from the perspective of the
    scheduler (i.e. why a task instance doesn't get scheduled and then queued by the
    scheduler, and then run by an executor).
    >>> airflow task_failed_deps tutorial sleep 2015-01-01
    Task instance dependencies not met:
    Dagrun Running: Task instance's dagrun did not exist: Unknown reason
    Trigger Rule: Task's trigger rule 'all_success' requires all upstream tasks to have succeeded, but found 1 non-success(es).
    """
    dag = get_dag(args)
    task = dag.get_task(task_id=args.task_id)
    ti = TaskInstance(task, args.execution_date)

    # 创建调度依赖上下文
    dep_context = DepContext(deps=SCHEDULER_DEPS)
    # 判断当前任务实例是否满足上面的依赖
    failed_deps = list(ti.get_failed_dep_statuses(dep_context=dep_context))
    # TODO, Do we want to print or log this
    if failed_deps:
        # 打印不满足的依赖
        print("Task instance dependencies not met:")
        for dep in failed_deps:
            print("{}: {}".format(dep.dep_name, dep.reason))
    else:
        print("Task instance dependencies are all met.")


@cli_utils.action_logging
def task_state(args):
    """返回任务实例的状态
    Returns the state of a TaskInstance at the command line.
    >>> airflow task_state tutorial sleep 2015-01-01
    success
    """
    dag = get_dag(args)
    task = dag.get_task(task_id=args.task_id)
    ti = TaskInstance(task, args.execution_date)
    print(ti.current_state())


@cli_utils.action_logging
def dag_state(args):
    """
    Returns the state of a DagRun at the command line.
    >>> airflow dag_state tutorial 2015-01-01T00:00:00.000000
    running
    """
    dag = get_dag(args)
    # 因为(dag_id, run_id)是唯一键，所以可能有多个
    dr = DagRun.find(dag.dag_id, execution_date=args.execution_date)
    print(dr[0].state if len(dr) > 0 else None)


@cli_utils.action_logging
def list_dags(args):
    """打印dags的简单信息，包括dag的目录，dag的数量，任务的数量，dag实例的执行时间 ."""
    dagbag = DagBag(process_subdir(args.subdir))
    s = textwrap.dedent("""\n
    -------------------------------------------------------------------
    DAGS
    -------------------------------------------------------------------
    {dag_list}
    """)
    dag_list = "\n".join(sorted(dagbag.dags))
    print(s.format(dag_list=dag_list))
    if args.report:
        print(dagbag.dagbag_report())


@cli_utils.action_logging
def list_tasks(args, dag=None):
    """打印任务名称列表 ."""
    dag = dag or get_dag(args)
    if args.tree:
        dag.tree_view()
    else:
        tasks = sorted([t.task_id for t in dag.tasks])
        print("\n".join(sorted(tasks)))


@cli_utils.action_logging
def test(args, dag=None):
    dag = dag or get_dag(args)

    # 获得任务
    task = dag.get_task(task_id=args.task_id)
    # 获得任务参数
    # Add CLI provided task_params to task.params
    if args.task_params:
        passed_in_params = json.loads(args.task_params)
        task.params.update(passed_in_params)
    # 创建任务实例
    ti = TaskInstance(task, args.execution_date)

    if args.dry_run:
        # 只渲染模板参数，不实际运行任务实例
        ti.dry_run()
    else:
        # 执行任务实例：忽略任务依赖和实例状态
        # 因为开启了测试模式，所以只执行operator，并不会修改实例的状态
        ti.run(ignore_task_deps=True, ignore_ti_state=True, test_mode=True)


@cli_utils.action_logging
def render(args):
    """渲染实例模板，打印模板参数 ."""
    dag = get_dag(args)
    task = dag.get_task(task_id=args.task_id)
    ti = TaskInstance(task, args.execution_date)
    ti.render_templates()
    for attr in task.__class__.template_fields:
        print(textwrap.dedent("""\
        # ----------------------------------------------------------
        # property: {}
        # ----------------------------------------------------------
        {}
        """.format(attr, getattr(task, attr))))


@cli_utils.action_logging
def clear(args):
    """重新执行指定调度时间范围的dag ."""
    logging.basicConfig(
        level=settings.LOGGING_LEVEL,
        format=settings.SIMPLE_LOG_FORMAT)
    dags = get_dags(args)

    if args.task_regex:
        for idx, dag in enumerate(dags):
            dags[idx] = dag.sub_dag(
                task_regex=args.task_regex,
                include_downstream=args.downstream,
                include_upstream=args.upstream)

    DAG.clear_dags(
        dags,
        start_date=args.start_date,
        end_date=args.end_date,
        only_failed=args.only_failed,
        only_running=args.only_running,
        confirm_prompt=not args.no_confirm,
        include_subdags=not args.exclude_subdags)


def get_num_ready_workers_running(gunicorn_master_proc):
    """获得进程状态为ready的gunicorn的子进程的数量 ."""
    # 获得进程的所有子进程
    workers = psutil.Process(gunicorn_master_proc.pid).children()

    def ready_prefix_on_cmdline(proc):
        try:
            # 获得启动进程的命令行
            cmdline = proc.cmdline()
            # 判断是用gunicorn启动的进程，且进程状态为ready
            if len(cmdline) > 0:
                return settings.GUNICORN_WORKER_READY_PREFIX in cmdline[0]
        except psutil.NoSuchProcess:
            pass
        return False

    ready_workers = [proc for proc in workers if ready_prefix_on_cmdline(proc)]
    return len(ready_workers)


def get_num_workers_running(gunicorn_master_proc):
    """获得gunicorn的子进程的数量 ."""
    workers = psutil.Process(gunicorn_master_proc.pid).children()
    return len(workers)


def restart_workers(gunicorn_master_proc, num_workers_expected, master_timeout):
    """监控gunicorn master
    Runs forever, monitoring the child processes of @gunicorn_master_proc and
    restarting workers occasionally.
    Each iteration of the loop traverses one edge of this state transition
    diagram, where each state (node) represents
    [ num_ready_workers_running / num_workers_running ]. We expect most time to
    be spent in [n / n]. `bs` is the setting webserver.worker_refresh_batch_size.
    The horizontal transition at ? happens after the new worker parses all the
    dags (so it could take a while!)
       V ────────────────────────────────────────────────────────────────────────┐
    [n / n] ──TTIN──> [ [n, n+bs) / n + bs ]  ────?───> [n + bs / n + bs] ──TTOU─┘
       ^                          ^───────────────┘
       │
       │      ┌────────────────v
       └──────┴────── [ [0, n) / n ] <─── start
    We change the number of workers by sending TTIN and TTOU to the gunicorn
    master process, which increases and decreases the number of child workers
    respectively. Gunicorn guarantees that on TTOU workers are terminated
    gracefully and that the oldest worker is terminated.
    """

    def wait_until_true(fn, timeout=0):
        """
        Sleeps until fn is true
        """
        t = time.time()
        # 如果子进程有挂掉的情况
        while not fn():
            # 如果子进程挂掉的时间超过了阈值，则抛出异常
            if 0 < timeout and timeout <= time.time() - t:
                raise AirflowWebServerTimeout(
                    "No response from gunicorn master within {0} seconds"
                    .format(timeout))
            time.sleep(0.1)

    def start_refresh(gunicorn_master_proc):
        batch_size = conf.getint('webserver', 'worker_refresh_batch_size')
        log.debug('%s doing a refresh of %s workers', state, batch_size)
        sys.stdout.flush()
        sys.stderr.flush()

        excess = 0
        for _ in range(batch_size):
            gunicorn_master_proc.send_signal(signal.SIGTTIN)
            excess += 1
            wait_until_true(lambda: num_workers_expected + excess ==
                            get_num_workers_running(gunicorn_master_proc),
                            master_timeout)

    try:
        # 检测子进程是否挂掉，如果挂掉，在超时后抛出异常 AirflowWebServerTimeout
        wait_until_true(lambda: num_workers_expected ==
                        get_num_workers_running(gunicorn_master_proc),
                        master_timeout)
        while True:
            # 获得子进程的数量
            num_workers_running = get_num_workers_running(gunicorn_master_proc)
            # 获得ready状态的子进程的数量
            num_ready_workers_running = \
                get_num_ready_workers_running(gunicorn_master_proc)

            state = '[{0} / {1}]'.format(num_ready_workers_running,
                                         num_workers_running)

            # Whenever some workers are not ready, wait until all workers are
            # ready
            if num_ready_workers_running < num_workers_running:
                log.debug('%s some workers are starting up, waiting...', state)
                sys.stdout.flush()
                time.sleep(1)

            # Kill a worker gracefully by asking gunicorn to reduce number of
            # workers
            # 删除多余的子进程
            elif num_workers_running > num_workers_expected:
                excess = num_workers_running - num_workers_expected
                log.debug('%s killing %s workers', state, excess)

                for _ in range(excess):
                    gunicorn_master_proc.send_signal(signal.SIGTTOU)
                    excess -= 1
                    # 验证需要删除的子进程在规定时间内是否被关闭，如果没有关闭则抛出异常 AirflowWebServerTimeout
                    wait_until_true(lambda: num_workers_expected + excess ==
                                    get_num_workers_running(
                                        gunicorn_master_proc),
                                    master_timeout)

            # Start a new worker by asking gunicorn to increase number of
            # workers
            elif num_workers_running == num_workers_expected:
                refresh_interval = conf.getint(
                    'webserver', 'worker_refresh_interval')
                log.debug(
                    '%s sleeping for %ss starting doing a refresh...',
                    state, refresh_interval
                )
                time.sleep(refresh_interval)
                start_refresh(gunicorn_master_proc)

            else:
                # num_ready_workers_running == num_workers_running < num_workers_expected
                log.error((
                    "%s some workers seem to have died and gunicorn"
                    "did not restart them as expected"
                ), state)
                time.sleep(10)
                if len(
                    psutil.Process(gunicorn_master_proc.pid).children()
                ) < num_workers_expected:
                    start_refresh(gunicorn_master_proc)
    except (AirflowWebServerTimeout, OSError) as err:
        log.error(err)
        log.error("Shutting down webserver")
        try:
            gunicorn_master_proc.terminate()
            gunicorn_master_proc.wait()
        finally:
            sys.exit(1)


@cli_utils.action_logging
def webserver(args):
    print(settings.HEADER)

    # 获得日志配置
    access_logfile = args.access_logfile or conf.get(
        'webserver', 'access_logfile')
    error_logfile = args.error_logfile or conf.get(
        'webserver', 'error_logfile')
    # 获得webserver worker数量
    num_workers = args.workers or conf.get('webserver', 'workers')
    # 获得worker超时时间
    worker_timeout = (args.worker_timeout or
                      conf.get('webserver', 'web_server_worker_timeout'))
    # 获得证书配置
    ssl_cert = args.ssl_cert or conf.get('webserver', 'web_server_ssl_cert')
    ssl_key = args.ssl_key or conf.get('webserver', 'web_server_ssl_key')
    if not ssl_cert and ssl_key:
        raise AirflowException(
            'An SSL certificate must also be provided for use with ' + ssl_key)
    if ssl_cert and not ssl_key:
        raise AirflowException(
            'An SSL key must also be provided for use with ' + ssl_cert)

    if args.debug:
        print(
            "Starting the web server on port {0} and host {1}.".format(
                args.port, args.hostname))
        app = create_app_rbac(conf) if settings.RBAC else create_app(conf)
        app.run(debug=True, port=args.port, host=args.hostname,
                ssl_context=(ssl_cert, ssl_key) if ssl_cert and ssl_key else None)
    else:
        app = cached_app_rbac(conf) if settings.RBAC else cached_app(conf)
        pid, stdout, stderr, log_file = setup_locations(
            "webserver", args.pid, args.stdout, args.stderr, args.log_file)
        if args.daemon:
            handle = setup_logging(log_file)
            stdout = open(stdout, 'w+')
            stderr = open(stderr, 'w+')

        print(
            textwrap.dedent('''\
                Running the Gunicorn Server with:
                Workers: {num_workers} {args.workerclass}
                Host: {args.hostname}:{args.port}
                Timeout: {worker_timeout}
                Logfiles: {access_logfile} {error_logfile}
                =================================================================\
            '''.format(**locals())))

        # -w
        # 用于处理工作进程的数量，为正整数，默认为1。worker推荐的数量为当前的CPU个数*2 + 1。计算当前的CPU个数方法：
        # import multiprocessing
        # print multiprocessing.cpu_count()

        # -k
        # 要使用的工作模式，默认为sync。可引用以下常见类型“字符串”作为捆绑类：
        # sync
        # eventlet：需要下载eventlet>=0.9.7
        # gevent：需要下载gevent>=0.13
        # tornado：需要下载tornado>=0.2
        # gthread
        # gaiohttp：需要python 3.4和aiohttp>=0.21.5

        # -t 默认值：30
        # 用于设定request超时的限制。默认是30秒。
        # 即30秒内worker不能进行返回结果，gunicorn就认定这个request超时，终止worker继续执行，向客户端返回出错的信息，
        # 用于避免系统出现异常时，所有worker都被占住，无法处理更多的正常request，导致整个系统无法访问。
        # 可以适当调高gunicorn的超时限制或者使用异步的worker，如果是系统处理速度遇到瓶颈，那可能要从数据库，缓存，算法等各个方面来提升速度。
        # gunicorn前面很有可能还有一层nginx，如果要调高超时限制，可能需要修改nginx的配置同时调高nginx的超时限制

        # -b
        # 绑定服务器套接字，Host形式的字符串格式。Gunicorn可绑定多个套接字
        # gunicorn -b 127.0.0.1:8000 -b [::1]:9000 manager:app

        # -n
        # 进程名称

        # -p
        # PID文件路径

        # -c
        # 配置文件路径，路径形式的字符串格式
        run_args = [
            'gunicorn',
            '-w', str(num_workers),
            '-k', str(args.workerclass),
            '-t', str(worker_timeout),
            '-b', args.hostname + ':' + str(args.port),
            '-n', 'airflow-webserver',
            '-p', str(pid),
            '-c', 'python:airflow.www.gunicorn_config',
        ]

        if args.access_logfile:
            run_args += ['--access-logfile', str(args.access_logfile)]

        if args.error_logfile:
            run_args += ['--error-logfile', str(args.error_logfile)]

        # 守护Gunicorn进程，默认False
        if args.daemon:
            run_args += ['-D']

        if ssl_cert:
            run_args += ['--certfile', ssl_cert, '--keyfile', ssl_key]

        webserver_module = 'www_rbac' if settings.RBAC else 'www'
        run_args += ["airflow." + webserver_module + ".app:cached_app()"]

        gunicorn_master_proc = None

        def kill_proc(dummy_signum, dummy_frame):
            """关闭gunicorn ."""
            gunicorn_master_proc.terminate()
            gunicorn_master_proc.wait()
            sys.exit(0)

        def monitor_gunicorn(gunicorn_master_proc):
            # These run forever until SIG{INT, TERM, KILL, ...} signal is sent
            if conf.getint('webserver', 'worker_refresh_interval') > 0:
                master_timeout = conf.getint(
                    'webserver', 'web_server_master_timeout')
                restart_workers(gunicorn_master_proc,
                                num_workers, master_timeout)
            else:
                while True:
                    time.sleep(1)

        if args.daemon:
            base, ext = os.path.splitext(pid)
            ctx = daemon.DaemonContext(
                pidfile=TimeoutPIDLockFile(base + "-monitor" + ext, -1),
                files_preserve=[handle],    # 日志流
                stdout=stdout,
                stderr=stderr,
                signal_map={
                    signal.SIGINT: kill_proc,
                    signal.SIGTERM: kill_proc
                },
            )
            with ctx:
                # 启动gunicorn进程
                subprocess.Popen(run_args, close_fds=True)

                # Reading pid file directly, since Popen#pid doesn't
                # seem to return the right value with DaemonContext.
                while True:
                    try:
                        with open(pid) as f:
                            gunicorn_master_proc_pid = int(f.read())
                            break
                    except IOError:
                        log.debug(
                            "Waiting for gunicorn's pid file to be created.")
                        time.sleep(0.1)

                # 启动gunicorn进程
                gunicorn_master_proc = psutil.Process(gunicorn_master_proc_pid)
                monitor_gunicorn(gunicorn_master_proc)

            stdout.close()
            stderr.close()
        else:
            # 启动gunicorn进程
            gunicorn_master_proc = subprocess.Popen(run_args, close_fds=True)

            # 注册信号处理函数
            signal.signal(signal.SIGINT, kill_proc)
            signal.signal(signal.SIGTERM, kill_proc)

            # 监控gunicorn master
            monitor_gunicorn(gunicorn_master_proc)


@cli_utils.action_logging
def scheduler(args):
    print(settings.HEADER)
    job = jobs.SchedulerJob(
        dag_id=args.dag_id,
        subdir=process_subdir(args.subdir),
        run_duration=args.run_duration,     # 运行的时长
        num_runs=args.num_runs,     # 运行的次数
        do_pickle=args.do_pickle)

    if args.daemon:
        pid, stdout, stderr, log_file = setup_locations(
            "scheduler", args.pid, args.stdout, args.stderr, args.log_file)
        handle = setup_logging(log_file)
        stdout = open(stdout, 'w+')
        stderr = open(stderr, 'w+')

        ctx = daemon.DaemonContext(
            pidfile=TimeoutPIDLockFile(pid, -1),
            files_preserve=[handle],
            stdout=stdout,
            stderr=stderr,
        )
        with ctx:
            job.run()

        stdout.close()
        stderr.close()
    else:
        signal.signal(signal.SIGINT, sigint_handler)
        signal.signal(signal.SIGTERM, sigint_handler)
        signal.signal(signal.SIGQUIT, sigquit_handler)
        job.run()


@cli_utils.action_logging
def serve_logs(args):
    print("Starting flask")
    import flask
    flask_app = flask.Flask(__name__)

    @flask_app.route('/log/<path:filename>')
    def serve_logs(filename):  # noqa
        log = os.path.expanduser(conf.get('core', 'BASE_LOG_FOLDER'))
        return flask.send_from_directory(
            log,
            filename,
            mimetype="application/json",
            as_attachment=False)

    WORKER_LOG_SERVER_PORT = \
        int(conf.get('celery', 'WORKER_LOG_SERVER_PORT'))
    flask_app.run(
        host='0.0.0.0', port=WORKER_LOG_SERVER_PORT)


@cli_utils.action_logging
def worker(args):
    """启动celery ."""
    env = os.environ.copy()
    env['AIRFLOW_HOME'] = settings.AIRFLOW_HOME

    # Celery worker
    from airflow.executors.celery_executor import app as celery_app
    from celery.bin import worker

    worker = worker.worker(app=celery_app)
    options = {
        'optimization': 'fair',
        'O': 'fair',
        'queues': args.queues,
        'concurrency': args.concurrency,
        'hostname': args.celery_hostname,
    }

    if args.daemon:
        pid, stdout, stderr, log_file = setup_locations(
            "worker", args.pid, args.stdout, args.stderr, args.log_file)
        handle = setup_logging(log_file)
        stdout = open(stdout, 'w+')
        stderr = open(stderr, 'w+')

        ctx = daemon.DaemonContext(
            pidfile=TimeoutPIDLockFile(pid, -1),
            files_preserve=[handle],
            stdout=stdout,
            stderr=stderr,
        )
        with ctx:
            sp = subprocess.Popen(
                ['airflow', 'serve_logs'], env=env, close_fds=True)
            worker.run(**options)
            sp.kill()

        stdout.close()
        stderr.close()
    else:
        signal.signal(signal.SIGINT, sigint_handler)
        signal.signal(signal.SIGTERM, sigint_handler)

        sp = subprocess.Popen(['airflow', 'serve_logs'],
                              env=env, close_fds=True)

        worker.run(**options)
        sp.kill()


def initdb(args):  # noqa
    print("DB: " + repr(settings.engine.url))
    db_utils.initdb(settings.RBAC)
    print("Done.")


@cli_utils.action_logging
def resetdb(args):
    print("DB: " + repr(settings.engine.url))
    if args.yes or input(
        "This will drop existing tables if they exist. "
            "Proceed? (y/n)").upper() == "Y":
        db_utils.resetdb(settings.RBAC)
    else:
        print("Bail.")


@cli_utils.action_logging
def upgradedb(args):  # noqa
    print("DB: " + repr(settings.engine.url))
    db_utils.upgradedb()

    # Populate DagStats table
    session = settings.Session()
    ds_rows = session.query(DagStat).count()
    if not ds_rows:
        qry = (
            session.query(DagRun.dag_id, DagRun.state, func.count('*'))
            .group_by(DagRun.dag_id, DagRun.state)
        )
        for dag_id, state, count in qry:
            session.add(DagStat(dag_id=dag_id, state=state, count=count))
        session.commit()


@cli_utils.action_logging
def version(args):  # noqa
    print(settings.HEADER + "  v" + airflow.__version__)


alternative_conn_specs = ['conn_type', 'conn_host',
                          'conn_login', 'conn_password', 'conn_schema', 'conn_port']


@cli_utils.action_logging
def connections(args):
    if args.list:
        # Check that no other flags were passed to the command
        invalid_args = list()
        for arg in ['conn_id', 'conn_uri', 'conn_extra'] + alternative_conn_specs:
            if getattr(args, arg) is not None:
                invalid_args.append(arg)
        if invalid_args:
            msg = ('\n\tThe following args are not compatible with the ' +
                   '--list flag: {invalid!r}\n')
            msg = msg.format(invalid=invalid_args)
            print(msg)
            return

        session = settings.Session()
        conns = session.query(Connection.conn_id, Connection.conn_type,
                              Connection.host, Connection.port,
                              Connection.is_encrypted,
                              Connection.is_extra_encrypted,
                              Connection.extra).all()
        conns = [map(reprlib.repr, conn) for conn in conns]
        msg = tabulate(conns, ['Conn Id', 'Conn Type', 'Host', 'Port',
                               'Is Encrypted', 'Is Extra Encrypted', 'Extra'],
                       tablefmt="fancy_grid")
        if sys.version_info[0] < 3:
            msg = msg.encode('utf-8')
        print(msg)
        return

    if args.delete:
        # Check that only the `conn_id` arg was passed to the command
        invalid_args = list()
        for arg in ['conn_uri', 'conn_extra'] + alternative_conn_specs:
            if getattr(args, arg) is not None:
                invalid_args.append(arg)
        if invalid_args:
            msg = ('\n\tThe following args are not compatible with the ' +
                   '--delete flag: {invalid!r}\n')
            msg = msg.format(invalid=invalid_args)
            print(msg)
            return

        if args.conn_id is None:
            print('\n\tTo delete a connection, you Must provide a value for ' +
                  'the --conn_id flag.\n')
            return

        session = settings.Session()
        try:
            to_delete = (session
                         .query(Connection)
                         .filter(Connection.conn_id == args.conn_id)
                         .one())
        except exc.NoResultFound:
            msg = '\n\tDid not find a connection with `conn_id`={conn_id}\n'
            msg = msg.format(conn_id=args.conn_id)
            print(msg)
            return
        except exc.MultipleResultsFound:
            msg = ('\n\tFound more than one connection with ' +
                   '`conn_id`={conn_id}\n')
            msg = msg.format(conn_id=args.conn_id)
            print(msg)
            return
        else:
            deleted_conn_id = to_delete.conn_id
            session.delete(to_delete)
            session.commit()
            msg = '\n\tSuccessfully deleted `conn_id`={conn_id}\n'
            msg = msg.format(conn_id=deleted_conn_id)
            print(msg)
        return

    if args.add:
        # Check that the conn_id and conn_uri args were passed to the command:
        missing_args = list()
        invalid_args = list()
        if not args.conn_id:
            missing_args.append('conn_id')
        if args.conn_uri:
            for arg in alternative_conn_specs:
                if getattr(args, arg) is not None:
                    invalid_args.append(arg)
        elif not args.conn_type:
            missing_args.append('conn_uri or conn_type')
        if missing_args:
            msg = ('\n\tThe following args are required to add a connection:' +
                   ' {missing!r}\n'.format(missing=missing_args))
            print(msg)
        if invalid_args:
            msg = ('\n\tThe following args are not compatible with the ' +
                   '--add flag and --conn_uri flag: {invalid!r}\n')
            msg = msg.format(invalid=invalid_args)
            print(msg)
        if missing_args or invalid_args:
            return

        if args.conn_uri:
            new_conn = Connection(conn_id=args.conn_id, uri=args.conn_uri)
        else:
            new_conn = Connection(conn_id=args.conn_id, conn_type=args.conn_type, host=args.conn_host,
                                  login=args.conn_login, password=args.conn_password, schema=args.conn_schema, port=args.conn_port)
        if args.conn_extra is not None:
            new_conn.set_extra(args.conn_extra)

        session = settings.Session()
        if not (session
                .query(Connection)
                .filter(Connection.conn_id == new_conn.conn_id).first()):
            session.add(new_conn)
            session.commit()
            msg = '\n\tSuccessfully added `conn_id`={conn_id} : {uri}\n'
            msg = msg.format(conn_id=new_conn.conn_id, uri=args.conn_uri or urlunparse((args.conn_type, '{login}:{password}@{host}:{port}'.format(
                login=args.conn_login or '', password=args.conn_password or '', host=args.conn_host or '', port=args.conn_port or ''), args.conn_schema or '', '', '', '')))
            print(msg)
        else:
            msg = '\n\tA connection with `conn_id`={conn_id} already exists\n'
            msg = msg.format(conn_id=new_conn.conn_id)
            print(msg)

        return


@cli_utils.action_logging
def flower(args):
    broka = conf.get('celery', 'BROKER_URL')
    address = '--address={}'.format(args.hostname)
    port = '--port={}'.format(args.port)
    api = ''
    if args.broker_api:
        api = '--broker_api=' + args.broker_api

    url_prefix = ''
    if args.url_prefix:
        url_prefix = '--url-prefix=' + args.url_prefix

    flower_conf = ''
    if args.flower_conf:
        flower_conf = '--conf=' + args.flower_conf

    if args.daemon:
        pid, stdout, stderr, log_file = setup_locations(
            "flower", args.pid, args.stdout, args.stderr, args.log_file)
        stdout = open(stdout, 'w+')
        stderr = open(stderr, 'w+')

        ctx = daemon.DaemonContext(
            pidfile=TimeoutPIDLockFile(pid, -1),
            stdout=stdout,
            stderr=stderr,
        )

        with ctx:
            os.execvp("flower", ['flower', '-b',
                                 broka, address, port, api, flower_conf, url_prefix])

        stdout.close()
        stderr.close()
    else:
        signal.signal(signal.SIGINT, sigint_handler)
        signal.signal(signal.SIGTERM, sigint_handler)

        os.execvp("flower", ['flower', '-b',
                             broka, address, port, api, flower_conf, url_prefix])


@cli_utils.action_logging
def kerberos(args):  # noqa
    print(settings.HEADER)
    import airflow.security.kerberos

    if args.daemon:
        pid, stdout, stderr, log_file = setup_locations("kerberos",
                                                        args.pid,
                                                        args.stdout,
                                                        args.stderr,
                                                        args.log_file)
        stdout = open(stdout, 'w+')
        stderr = open(stderr, 'w+')

        ctx = daemon.DaemonContext(
            pidfile=TimeoutPIDLockFile(pid, -1),
            stdout=stdout,
            stderr=stderr,
        )

        with ctx:
            airflow.security.kerberos.run()

        stdout.close()
        stderr.close()
    else:
        airflow.security.kerberos.run()


@cli_utils.action_logging
def create_user(args):
    fields = {
        'role': args.role,
        'username': args.username,
        'email': args.email,
        'firstname': args.firstname,
        'lastname': args.lastname,
    }
    empty_fields = [k for k, v in fields.items() if not v]
    if empty_fields:
        raise SystemExit('Required arguments are missing: {}.'.format(
            ', '.join(empty_fields)))

    appbuilder = cached_appbuilder()
    role = appbuilder.sm.find_role(args.role)
    if not role:
        raise SystemExit('{} is not a valid role.'.format(args.role))

    if args.use_random_password:
        password = ''.join(random.choice(string.printable) for _ in range(16))
    elif args.password:
        password = args.password
    else:
        password = getpass.getpass('Password:')
        password_confirmation = getpass.getpass('Repeat for confirmation:')
        if password != password_confirmation:
            raise SystemExit('Passwords did not match!')

    user = appbuilder.sm.add_user(args.username, args.firstname, args.lastname,
                                  args.email, role, password)
    if user:
        print('{} user {} created.'.format(args.role, args.username))
    else:
        raise SystemExit('Failed to create user.')


Arg = namedtuple(
    'Arg', ['flags', 'help', 'action', 'default', 'nargs', 'type', 'choices', 'metavar'])
Arg.__new__.__defaults__ = (None, None, None, None, None, None, None)


class CLIFactory(object):
    args = {
        # Shared
        'dag_id': Arg(("dag_id",), "The id of the dag"),
        'task_id': Arg(("task_id",), "The id of the task"),
        'execution_date': Arg(
            ("execution_date",), help="The execution date of the DAG",
            type=parsedate),
        'task_regex': Arg(
            ("-t", "--task_regex"),
            "The regex to filter specific task_ids to backfill (optional)"),
        'subdir': Arg(
            ("-sd", "--subdir"),
            "File location or directory from which to look for the dag",
            default=settings.DAGS_FOLDER),
        'start_date': Arg(
            ("-s", "--start_date"), "Override start_date YYYY-MM-DD",
            type=parsedate),
        'end_date': Arg(
            ("-e", "--end_date"), "Override end_date YYYY-MM-DD",
            type=parsedate),
        'dry_run': Arg(
            ("-dr", "--dry_run"), "Perform a dry run", "store_true"),
        'pid': Arg(
            ("--pid",), "PID file location",
            nargs='?'),
        'daemon': Arg(
            ("-D", "--daemon"), "Daemonize instead of running "
                                "in the foreground",
            "store_true"),
        'stderr': Arg(
            ("--stderr",), "Redirect stderr to this file"),
        'stdout': Arg(
            ("--stdout",), "Redirect stdout to this file"),
        'log_file': Arg(
            ("-l", "--log-file"), "Location of the log file"),
        'yes': Arg(
            ("-y", "--yes"),
            "Do not prompt to confirm reset. Use with care!",
            "store_true",
            default=False),

        # backfill
        'mark_success': Arg(
            ("-m", "--mark_success"),
            "Mark jobs as succeeded without running them", "store_true"),
        'local': Arg(
            ("-l", "--local"),
            "Run the task using the LocalExecutor", "store_true"),
        'donot_pickle': Arg(
            ("-x", "--donot_pickle"), (
                "Do not attempt to pickle the DAG object to send over "
                "to the workers, just tell the workers to run their version "
                "of the code."),
            "store_true"),
        'bf_ignore_dependencies': Arg(
            ("-i", "--ignore_dependencies"),
            (
                "Skip upstream tasks, run only the tasks "
                "matching the regexp. Only works in conjunction "
                "with task_regex"),
            "store_true"),
        'bf_ignore_first_depends_on_past': Arg(
            ("-I", "--ignore_first_depends_on_past"),
            (
                "Ignores depends_on_past dependencies for the first "
                "set of tasks only (subsequent executions in the backfill "
                "DO respect depends_on_past)."),
            "store_true"),
        'pool': Arg(("--pool",), "Resource pool to use"),
        'delay_on_limit': Arg(
            ("--delay_on_limit",),
            help=("Amount of time in seconds to wait when the limit "
                  "on maximum active dag runs (max_active_runs) has "
                  "been reached before trying to execute a dag run "
                  "again."),
            type=float,
            default=1.0),
        # list_tasks
        'tree': Arg(("-t", "--tree"), "Tree view", "store_true"),
        # list_dags
        'report': Arg(
            ("-r", "--report"), "Show DagBag loading report", "store_true"),
        # clear
        'upstream': Arg(
            ("-u", "--upstream"), "Include upstream tasks", "store_true"),
        'only_failed': Arg(
            ("-f", "--only_failed"), "Only failed jobs", "store_true"),
        'only_running': Arg(
            ("-r", "--only_running"), "Only running jobs", "store_true"),
        'downstream': Arg(
            ("-d", "--downstream"), "Include downstream tasks", "store_true"),
        'no_confirm': Arg(
            ("-c", "--no_confirm"),
            "Do not request confirmation", "store_true"),
        'exclude_subdags': Arg(
            ("-x", "--exclude_subdags"),
            "Exclude subdags", "store_true"),
        'dag_regex': Arg(
            ("-dx", "--dag_regex"),
            "Search dag_id as regex instead of exact string", "store_true"),
        # trigger_dag
        'run_id': Arg(("-r", "--run_id"), "Helps to identify this run"),
        'conf': Arg(
            ('-c', '--conf'),
            "JSON string that gets pickled into the DagRun's conf attribute"),
        'exec_date': Arg(
            ("-e", "--exec_date"), help="The execution date of the DAG",
            type=parsedate),
        # pool
        'pool_set': Arg(
            ("-s", "--set"),
            nargs=3,
            metavar=('NAME', 'SLOT_COUNT', 'POOL_DESCRIPTION'),
            help="Set pool slot count and description, respectively"),
        'pool_get': Arg(
            ("-g", "--get"),
            metavar='NAME',
            help="Get pool info"),
        'pool_delete': Arg(
            ("-x", "--delete"),
            metavar="NAME",
            help="Delete a pool"),
        # variables
        'set': Arg(
            ("-s", "--set"),
            nargs=2,
            metavar=('KEY', 'VAL'),
            help="Set a variable"),
        'get': Arg(
            ("-g", "--get"),
            metavar='KEY',
            help="Get value of a variable"),
        'default': Arg(
            ("-d", "--default"),
            metavar="VAL",
            default=None,
            help="Default value returned if variable does not exist"),
        'json': Arg(
            ("-j", "--json"),
            help="Deserialize JSON variable",
            action="store_true"),
        'var_import': Arg(
            ("-i", "--import"),
            metavar="FILEPATH",
            help="Import variables from JSON file"),
        'var_export': Arg(
            ("-e", "--export"),
            metavar="FILEPATH",
            help="Export variables to JSON file"),
        'var_delete': Arg(
            ("-x", "--delete"),
            metavar="KEY",
            help="Delete a variable"),
        # kerberos
        'principal': Arg(
            ("principal",), "kerberos principal",
            nargs='?', default=conf.get('kerberos', 'principal')),
        'keytab': Arg(
            ("-kt", "--keytab"), "keytab",
            nargs='?', default=conf.get('kerberos', 'keytab')),
        # run
        # TODO(aoen): "force" is a poor choice of name here since it implies it overrides
        # all dependencies (not just past success), e.g. the ignore_depends_on_past
        # dependency. This flag should be deprecated and renamed to 'ignore_ti_state' and
        # the "ignore_all_dependencies" command should be called the"force" command
        # instead.
        'interactive': Arg(
            ('-int', '--interactive'),
            help='Do not capture standard output and error streams '
                 '(useful for interactive debugging)',
            action='store_true'),
        'force': Arg(
            ("-f", "--force"),
            "Ignore previous task instance state, rerun regardless if task already "
            "succeeded/failed",
            "store_true"),
        'raw': Arg(("-r", "--raw"), argparse.SUPPRESS, "store_true"),
        'ignore_all_dependencies': Arg(
            ("-A", "--ignore_all_dependencies"),
            "Ignores all non-critical dependencies, including ignore_ti_state and "
            "ignore_task_deps",
            "store_true"),
        # TODO(aoen): ignore_dependencies is a poor choice of name here because it is too
        # vague (e.g. a task being in the appropriate state to be run is also a dependency
        # but is not ignored by this flag), the name 'ignore_task_dependencies' is
        # slightly better (as it ignores all dependencies that are specific to the task),
        # so deprecate the old command name and use this instead.
        'ignore_dependencies': Arg(
            ("-i", "--ignore_dependencies"),
            "Ignore task-specific dependencies, e.g. upstream, depends_on_past, and "
            "retry delay dependencies",
            "store_true"),
        'ignore_depends_on_past': Arg(
            ("-I", "--ignore_depends_on_past"),
            "Ignore depends_on_past dependencies (but respect "
            "upstream dependencies)",
            "store_true"),
        'ship_dag': Arg(
            ("--ship_dag",),
            "Pickles (serializes) the DAG and ships it to the worker",
            "store_true"),
        'pickle': Arg(
            ("-p", "--pickle"),
            "Serialized pickle object of the entire dag (used internally)"),
        'job_id': Arg(("-j", "--job_id"), argparse.SUPPRESS),
        'cfg_path': Arg(
            ("--cfg_path",), "Path to config file to use instead of airflow.cfg"),
        # webserver
        'port': Arg(
            ("-p", "--port"),
            default=conf.get('webserver', 'WEB_SERVER_PORT'),
            type=int,
            help="The port on which to run the server"),
        'ssl_cert': Arg(
            ("--ssl_cert",),
            default=conf.get('webserver', 'WEB_SERVER_SSL_CERT'),
            help="Path to the SSL certificate for the webserver"),
        'ssl_key': Arg(
            ("--ssl_key",),
            default=conf.get('webserver', 'WEB_SERVER_SSL_KEY'),
            help="Path to the key to use with the SSL certificate"),
        'workers': Arg(
            ("-w", "--workers"),
            default=conf.get('webserver', 'WORKERS'),
            type=int,
            help="Number of workers to run the webserver on"),
        'workerclass': Arg(
            ("-k", "--workerclass"),
            default=conf.get('webserver', 'WORKER_CLASS'),
            choices=['sync', 'eventlet', 'gevent', 'tornado'],
            help="The worker class to use for Gunicorn"),
        'worker_timeout': Arg(
            ("-t", "--worker_timeout"),
            default=conf.get('webserver', 'WEB_SERVER_WORKER_TIMEOUT'),
            type=int,
            help="The timeout for waiting on webserver workers"),
        'hostname': Arg(
            ("-hn", "--hostname"),
            default=conf.get('webserver', 'WEB_SERVER_HOST'),
            help="Set the hostname on which to run the web server"),
        'debug': Arg(
            ("-d", "--debug"),
            "Use the server that ships with Flask in debug mode",
            "store_true"),
        'access_logfile': Arg(
            ("-A", "--access_logfile"),
            default=conf.get('webserver', 'ACCESS_LOGFILE'),
            help="The logfile to store the webserver access log. Use '-' to print to "
                 "stderr."),
        'error_logfile': Arg(
            ("-E", "--error_logfile"),
            default=conf.get('webserver', 'ERROR_LOGFILE'),
            help="The logfile to store the webserver error log. Use '-' to print to "
                 "stderr."),
        # scheduler
        'dag_id_opt': Arg(("-d", "--dag_id"), help="The id of the dag to run"),
        'run_duration': Arg(
            ("-r", "--run-duration"),
            default=None, type=int,
            help="Set number of seconds to execute before exiting"),
        'num_runs': Arg(
            ("-n", "--num_runs"),
            default=-1, type=int,
            help="Set the number of runs to execute before exiting"),
        # worker
        'do_pickle': Arg(
            ("-p", "--do_pickle"),
            default=False,
            help=(
                "Attempt to pickle the DAG object to send over "
                "to the workers, instead of letting workers run their version "
                "of the code."),
            action="store_true"),
        'queues': Arg(
            ("-q", "--queues"),
            help="Comma delimited list of queues to serve",
            default=conf.get('celery', 'DEFAULT_QUEUE')),
        'concurrency': Arg(
            ("-c", "--concurrency"),
            type=int,
            help="The number of worker processes",
            default=conf.get('celery', 'worker_concurrency')),
        'celery_hostname': Arg(
            ("-cn", "--celery_hostname"),
            help=("Set the hostname of celery worker "
                  "if you have multiple workers on a single machine.")),
        # flower
        'broker_api': Arg(("-a", "--broker_api"), help="Broker api"),
        'flower_hostname': Arg(
            ("-hn", "--hostname"),
            default=conf.get('celery', 'FLOWER_HOST'),
            help="Set the hostname on which to run the server"),
        'flower_port': Arg(
            ("-p", "--port"),
            default=conf.get('celery', 'FLOWER_PORT'),
            type=int,
            help="The port on which to run the server"),
        'flower_conf': Arg(
            ("-fc", "--flower_conf"),
            help="Configuration file for flower"),
        'flower_url_prefix': Arg(
            ("-u", "--url_prefix"),
            default=conf.get('celery', 'FLOWER_URL_PREFIX'),
            help="URL prefix for Flower"),
        'task_params': Arg(
            ("-tp", "--task_params"),
            help="Sends a JSON params dict to the task"),
        # connections
        'list_connections': Arg(
            ('-l', '--list'),
            help='List all connections',
            action='store_true'),
        'add_connection': Arg(
            ('-a', '--add'),
            help='Add a connection',
            action='store_true'),
        'delete_connection': Arg(
            ('-d', '--delete'),
            help='Delete a connection',
            action='store_true'),
        'conn_id': Arg(
            ('--conn_id',),
            help='Connection id, required to add/delete a connection',
            type=str),
        'conn_uri': Arg(
            ('--conn_uri',),
            help='Connection URI, required to add a connection without conn_type',
            type=str),
        'conn_type': Arg(
            ('--conn_type',),
            help='Connection type, required to add a connection without conn_uri',
            type=str),
        'conn_host': Arg(
            ('--conn_host',),
            help='Connection host, optional when adding a connection',
            type=str),
        'conn_login': Arg(
            ('--conn_login',),
            help='Connection login, optional when adding a connection',
            type=str),
        'conn_password': Arg(
            ('--conn_password',),
            help='Connection password, optional when adding a connection',
            type=str),
        'conn_schema': Arg(
            ('--conn_schema',),
            help='Connection schema, optional when adding a connection',
            type=str),
        'conn_port': Arg(
            ('--conn_port',),
            help='Connection port, optional when adding a connection',
            type=str),
        'conn_extra': Arg(
            ('--conn_extra',),
            help='Connection `Extra` field, optional when adding a connection',
            type=str),
        # create_user
        'role': Arg(
            ('-r', '--role',),
            help='Role of the user. Existing roles include Admin, '
                 'User, Op, Viewer, and Public',
            type=str),
        'firstname': Arg(
            ('-f', '--firstname',),
            help='First name of the user',
            type=str),
        'lastname': Arg(
            ('-l', '--lastname',),
            help='Last name of the user',
            type=str),
        'email': Arg(
            ('-e', '--email',),
            help='Email of the user',
            type=str),
        'username': Arg(
            ('-u', '--username',),
            help='Username of the user',
            type=str),
        'password': Arg(
            ('-p', '--password',),
            help='Password of the user',
            type=str),
        'use_random_password': Arg(
            ('--use_random_password',),
            help='Do not prompt for password.  Use random string instead',
            default=False,
            action='store_true'),
    }
    subparsers = (
        {
            'func': backfill,
            'help': "Run subsections of a DAG for a specified date range",
            'args': (
                'dag_id', 'task_regex', 'start_date', 'end_date',
                'mark_success', 'local', 'donot_pickle',
                'bf_ignore_dependencies', 'bf_ignore_first_depends_on_past',
                'subdir', 'pool', 'delay_on_limit', 'dry_run')
        }, {
            'func': list_tasks,
            'help': "List the tasks within a DAG",
            'args': ('dag_id', 'tree', 'subdir'),
        }, {
            'func': clear,
            'help': "Clear a set of task instance, as if they never ran",
            'args': (
                'dag_id', 'task_regex', 'start_date', 'end_date', 'subdir',
                'upstream', 'downstream', 'no_confirm', 'only_failed',
                'only_running', 'exclude_subdags', 'dag_regex'),
        }, {
            'func': pause,
            'help': "Pause a DAG",
            'args': ('dag_id', 'subdir'),
        }, {
            'func': unpause,
            'help': "Resume a paused DAG",
            'args': ('dag_id', 'subdir'),
        }, {
            'func': trigger_dag,
            'help': "Trigger a DAG run",
            'args': ('dag_id', 'subdir', 'run_id', 'conf', 'exec_date'),
        }, {
            'func': delete_dag,
            'help': "Delete all DB records related to the specified DAG",
            'args': ('dag_id', 'yes',),
        }, {
            'func': pool,
            'help': "CRUD operations on pools",
            "args": ('pool_set', 'pool_get', 'pool_delete'),
        }, {
            'func': variables,
            'help': "CRUD operations on variables",
            "args": ('set', 'get', 'json', 'default', 'var_import', 'var_export', 'var_delete'),
        }, {
            'func': kerberos,
            'help': "Start a kerberos ticket renewer",
            'args': ('principal', 'keytab', 'pid',
                     'daemon', 'stdout', 'stderr', 'log_file'),
        }, {
            'func': render,
            'help': "Render a task instance's template(s)",
            'args': ('dag_id', 'task_id', 'execution_date', 'subdir'),
        }, {
            'func': run,
            'help': "Run a single task instance",
            'args': (
                'dag_id', 'task_id', 'execution_date', 'subdir',
                'mark_success', 'force', 'pool', 'cfg_path',
                'local', 'raw', 'ignore_all_dependencies', 'ignore_dependencies',
                'ignore_depends_on_past', 'ship_dag', 'pickle', 'job_id', 'interactive',),
        }, {
            'func': initdb,
            'help': "Initialize the metadata database",
            'args': tuple(),
        }, {
            'func': list_dags,
            'help': "List all the DAGs",
            'args': ('subdir', 'report'),
        }, {
            'func': dag_state,
            'help': "Get the status of a dag run",
            'args': ('dag_id', 'execution_date', 'subdir'),
        }, {
            'func': task_failed_deps,
            'help': (
                "Returns the unmet dependencies for a task instance from the perspective "
                "of the scheduler. In other words, why a task instance doesn't get "
                "scheduled and then queued by the scheduler, and then run by an "
                "executor)."),
            'args': ('dag_id', 'task_id', 'execution_date', 'subdir'),
        }, {
            'func': task_state,
            'help': "Get the status of a task instance",
            'args': ('dag_id', 'task_id', 'execution_date', 'subdir'),
        }, {
            'func': serve_logs,
            'help': "Serve logs generate by worker",
            'args': tuple(),
        }, {
            'func': test,
            'help': (
                "Test a task instance. This will run a task without checking for "
                "dependencies or recording its state in the database."),
            'args': (
                'dag_id', 'task_id', 'execution_date', 'subdir', 'dry_run',
                'task_params'),
        }, {
            'func': webserver,
            'help': "Start a Airflow webserver instance",
            'args': ('port', 'workers', 'workerclass', 'worker_timeout', 'hostname',
                     'pid', 'daemon', 'stdout', 'stderr', 'access_logfile',
                     'error_logfile', 'log_file', 'ssl_cert', 'ssl_key', 'debug'),
        }, {
            'func': resetdb,
            'help': "Burn down and rebuild the metadata database",
            'args': ('yes',),
        }, {
            'func': upgradedb,
            'help': "Upgrade the metadata database to latest version",
            'args': tuple(),
        }, {
            'func': scheduler,
            'help': "Start a scheduler instance",
            'args': ('dag_id_opt', 'subdir', 'run_duration', 'num_runs',
                     'do_pickle', 'pid', 'daemon', 'stdout', 'stderr',
                     'log_file'),
        }, {
            'func': worker,
            'help': "Start a Celery worker node",
            'args': ('do_pickle', 'queues', 'concurrency', 'celery_hostname',
                     'pid', 'daemon', 'stdout', 'stderr', 'log_file'),
        }, {
            'func': flower,
            'help': "Start a Celery Flower",
            'args': ('flower_hostname', 'flower_port', 'flower_conf', 'flower_url_prefix',
                     'broker_api', 'pid', 'daemon', 'stdout', 'stderr', 'log_file'),
        }, {
            'func': version,
            'help': "Show the version",
            'args': tuple(),
        }, {
            'func': connections,
            'help': "List/Add/Delete connections",
            'args': ('list_connections', 'add_connection', 'delete_connection',
                     'conn_id', 'conn_uri', 'conn_extra') + tuple(alternative_conn_specs),
        }, {
            'func': create_user,
            'help': "Create an admin account",
            'args': ('role', 'username', 'email', 'firstname', 'lastname',
                     'password', 'use_random_password'),
        },
    )
    subparsers_dict = {sp['func'].__name__: sp for sp in subparsers}
    dag_subparsers = (
        'list_tasks', 'backfill', 'test', 'run', 'pause', 'unpause')

    @classmethod
    def get_parser(cls, dag_parser=False):
        parser = argparse.ArgumentParser()
        subparsers = parser.add_subparsers(
            help='sub-command help', dest='subcommand')
        subparsers.required = True

        subparser_list = cls.dag_subparsers if dag_parser else cls.subparsers_dict.keys()
        for sub in subparser_list:
            sub = cls.subparsers_dict[sub]
            sp = subparsers.add_parser(sub['func'].__name__, help=sub['help'])
            for arg in sub['args']:
                if 'dag_id' in arg and dag_parser:
                    continue
                arg = cls.args[arg]
                kwargs = {
                    f: getattr(arg, f)
                    for f in arg._fields if f != 'flags' and getattr(arg, f)}
                sp.add_argument(*arg.flags, **kwargs)
            sp.set_defaults(func=sub['func'])
        return parser


def get_parser():
    return CLIFactory.get_parser()<|MERGE_RESOLUTION|>--- conflicted
+++ resolved
@@ -212,12 +212,9 @@
             end_date=args.end_date,
             # 将任务实例标记为成功
             mark_success=args.mark_success,
-<<<<<<< HEAD
             # TODO 参数未使用
             include_adhoc=args.include_adhoc,
             # 使用单机并发执行器 LocalExecutor
-=======
->>>>>>> 74027c9a
             local=args.local,
             # 是否需要将dag对象序列化到db中，False表示需要
             donot_pickle=(args.donot_pickle or
@@ -1103,6 +1100,7 @@
         sp.kill()
 
 
+@cli_utils.action_logging
 def initdb(args):  # noqa
     print("DB: " + repr(settings.engine.url))
     db_utils.initdb(settings.RBAC)
@@ -1440,6 +1438,9 @@
                 "to the workers, just tell the workers to run their version "
                 "of the code."),
             "store_true"),
+        'include_adhoc': Arg(
+            ("-a", "--include_adhoc"),
+            "Include dags with the adhoc parameter.", "store_true"),
         'bf_ignore_dependencies': Arg(
             ("-i", "--ignore_dependencies"),
             (
