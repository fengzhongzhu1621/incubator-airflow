#!/usr/bin/env python
# -*- coding: utf-8 -*-
#
# Licensed to the Apache Software Foundation (ASF) under one
# or more contributor license agreements.  See the NOTICE file
# distributed with this work for additional information
# regarding copyright ownership.  The ASF licenses this file
# to you under the Apache License, Version 2.0 (the
# "License"); you may not use this file except in compliance
# with the License.  You may obtain a copy of the License at
#
#   http://www.apache.org/licenses/LICENSE-2.0
#
# Unless required by applicable law or agreed to in writing,
# software distributed under the License is distributed on an
# "AS IS" BASIS, WITHOUT WARRANTIES OR CONDITIONS OF ANY
# KIND, either express or implied.  See the License for the
# specific language governing permissions and limitations
# under the License.

from __future__ import print_function
from backports.configparser import NoSectionError
import logging

import os
import subprocess
import textwrap
import random
import string
from importlib import import_module

import getpass
import reprlib
import argparse
from builtins import input
from collections import namedtuple
import json
from tabulate import tabulate

import daemon
from daemon.pidfile import TimeoutPIDLockFile
import signal
import sys
import threading
import traceback
import time
import psutil
import re
from urllib.parse import urlunparse

import airflow
from airflow import api
from airflow import jobs, settings
from airflow import configuration as conf
from airflow.exceptions import AirflowException, AirflowWebServerTimeout
from airflow.executors import GetDefaultExecutor
from airflow.models import (DagModel, DagBag, TaskInstance,
                            DagPickle, DagRun, Variable, DagStat,
                            Connection, DAG)

from airflow.ti_deps.dep_context import (DepContext, SCHEDULER_DEPS)
from airflow.utils import cli as cli_utils
from airflow.utils import db as db_utils
from airflow.utils.dates import parse_execution_date
from airflow.utils.net import get_hostname
from airflow.utils.log.logging_mixin import (LoggingMixin, redirect_stderr,
                                             redirect_stdout)
from airflow.www.app import (cached_app, create_app)
from airflow.www_rbac.app import cached_app as cached_app_rbac
from airflow.www_rbac.app import create_app as create_app_rbac
from airflow.www_rbac.app import cached_appbuilder

from sqlalchemy import func
from sqlalchemy.orm import exc

# 加载认证模块， 设置 api.api_auth.client_auth 全局变量
api.load_auth()
# 加载api连接类
api_module = import_module(conf.get('cli', 'api_client'))
# 创建连接客户端
api_client = api_module.Client(api_base_url=conf.get('cli', 'endpoint_url'),
                               auth=api.api_auth.client_auth)

log = LoggingMixin().log


def sigint_handler(sig, frame):
    sys.exit(0)


def sigquit_handler(sig, frame):
    """Helps debug deadlocks by printing stacktraces when this gets a SIGQUIT
    e.g. kill -s QUIT <PID> or CTRL+\
    """
    # 获得主线程
    print("Dumping stack traces for all threads in PID {}".format(os.getpid()))
    # 获得活动子线程的线程ID和名称的映射关系
    id_to_name = dict([(th.ident, th.name) for th in threading.enumerate()])
    code = []
    # 获得线程栈
    for thread_id, stack in sys._current_frames().items():
        code.append("\n# Thread: {}({})"
                    .format(id_to_name.get(thread_id, ""), thread_id))
        for filename, line_number, name, line in traceback.extract_stack(stack):
            code.append('File: "{}", line {}, in {}'
                        .format(filename, line_number, name))
            if line:
                code.append("  {}".format(line.strip()))
    print("\n".join(code))


def setup_logging(filename):
    """初始化root日志 ."""
    root = logging.getLogger()
    handler = logging.FileHandler(filename)
    formatter = logging.Formatter(settings.SIMPLE_LOG_FORMAT)
    handler.setFormatter(formatter)
    root.addHandler(handler)
    root.setLevel(settings.LOGGING_LEVEL)

    return handler.stream


def setup_locations(process, pid=None, stdout=None, stderr=None, log=None):
    """获得pid文件路径 ."""
    if not stderr:
        stderr = os.path.join(os.path.expanduser(
            settings.AIRFLOW_HOME), "airflow-{}.err".format(process))
    if not stdout:
        stdout = os.path.join(os.path.expanduser(
            settings.AIRFLOW_HOME), "airflow-{}.out".format(process))
    if not log:
        log = os.path.join(os.path.expanduser(
            settings.AIRFLOW_HOME), "airflow-{}.log".format(process))
    if not pid:
        pid = os.path.join(os.path.expanduser(
            settings.AIRFLOW_HOME), "airflow-{}.pid".format(process))

    return pid, stdout, stderr, log


def process_subdir(subdir):
    """将子dag路径中的DAGS_FOLDER常量替换 ."""
    if subdir:
        subdir = subdir.replace('DAGS_FOLDER', settings.DAGS_FOLDER)
        subdir = os.path.abspath(os.path.expanduser(subdir))
        return subdir


def get_dag(args):
    """根据命令行参数dag_id获得dag对象 ."""
    dagbag = DagBag(process_subdir(args.subdir))
    if args.dag_id not in dagbag.dags:
        raise AirflowException(
            'dag_id could not be found: {}. Either the dag did not exist or it failed to '
            'parse.'.format(args.dag_id))
    return dagbag.dags[args.dag_id]


def get_dags(args):
    """根据命令行参数dag_id/dag_regex(模糊匹配)获得多个dag对象 ."""
    if not args.dag_regex:
        return [get_dag(args)]
    dagbag = DagBag(process_subdir(args.subdir))
    matched_dags = [dag for dag in dagbag.dags.values() if re.search(
        args.dag_id, dag.dag_id)]
    if not matched_dags:
        raise AirflowException(
            'dag_id could not be found with regex: {}. Either the dag did not exist '
            'or it failed to parse.'.format(args.dag_id))
    return matched_dags


@cli_utils.action_logging
def backfill(args, dag=None):
    logging.basicConfig(
        level=settings.LOGGING_LEVEL,
        format=settings.SIMPLE_LOG_FORMAT)

    dag = dag or get_dag(args)

    if not args.start_date and not args.end_date:
        raise AirflowException("Provide a start_date and/or end_date")

    # If only one date is passed, using same as start and end
    args.end_date = args.end_date or args.start_date
    args.start_date = args.start_date or args.end_date

    # 获得dag的子集，如果忽略依赖则匹配的任务不会包含上游任务
    if args.task_regex:
        dag = dag.sub_dag(
            task_regex=args.task_regex,
            include_upstream=not args.ignore_dependencies)

    run_conf = None
    if args.conf:
        run_conf = json.loads(args.conf)
    # 模拟运行，仅仅渲染模板参数
    if args.dry_run:
        print("Dry run of DAG {0} on {1}".format(args.dag_id,
                                                 args.start_date))
        for task in dag.tasks:
            print("Task {0}".format(task.task_id))
            ti = TaskInstance(task, args.start_date)
            # 渲染任务模板参数，并打印渲染后的模板参数内容，不会运行任务实例
            ti.dry_run()
    else:
        if args.reset_dagruns:
            DAG.clear_dags(
                [dag],
                start_date=args.start_date,
                end_date=args.end_date,
                confirm_prompt=True,
                include_subdags=True,
            )
        # 调用 BackfillJob.run()
        dag.run(
            # 开始调度时间 (>=)
            start_date=args.start_date,
            # 结束调度时间 (<=)
            end_date=args.end_date,
            # 将任务实例标记为成功
            mark_success=args.mark_success,
            # 使用单机并发执行器 LocalExecutor
            local=args.local,
            # 是否需要将dag对象序列化到db中，False表示需要
            donot_pickle=(args.donot_pickle or
                          conf.getboolean('core', 'donot_pickle')),
            # 是否忽略上次任务实例的依赖
            ignore_first_depends_on_past=args.ignore_first_depends_on_past,
            # 是否忽略任务依赖
            ignore_task_deps=args.ignore_dependencies,
            # 任务插槽名称，用于对任务实例的数量进行限制
            pool=args.pool,
            # 补录间隔时间
            # 如果dag_run实例超过了阈值，job执行时需要循环等待其他的dag_run运行完成，设置循环的间隔
            delay_on_limit_secs=args.delay_on_limit,
            verbose=args.verbose,
            conf=run_conf,
            rerun_failed_tasks=args.rerun_failed_tasks,
        )


@cli_utils.action_logging
def trigger_dag(args):
    """
    Creates a dag run for the specified dag
    :param args:
    :return:
    """
    log = LoggingMixin().log
    try:
        message = api_client.trigger_dag(dag_id=args.dag_id,
                                         run_id=args.run_id,
                                         conf=args.conf,
                                         execution_date=args.exec_date)
    except IOError as err:
        log.error(err)
        raise AirflowException(err)
    log.info(message)


@cli_utils.action_logging
def delete_dag(args):
    """
    Deletes all DB records related to the specified dag
    :param args:
    :return:
    """
    log = LoggingMixin().log
    if args.yes or input(
            "This will drop all existing records related to the specified DAG. "
            "Proceed? (y/n)").upper() == "Y":
        try:
            message = api_client.delete_dag(dag_id=args.dag_id)
        except IOError as err:
            log.error(err)
            raise AirflowException(err)
        log.info(message)
    else:
        print("Bail.")


@cli_utils.action_logging
def pool(args):
    log = LoggingMixin().log

    def _tabulate(pools):
        return "\n%s" % tabulate(pools, ['Pool', 'Slots', 'Description'],
                                 tablefmt="fancy_grid")

    try:
        if args.get is not None:
            pools = [api_client.get_pool(name=args.get)]
        elif args.set:
            pools = [api_client.create_pool(name=args.set[0],
                                            slots=args.set[1],
                                            description=args.set[2])]
        elif args.delete:
            pools = [api_client.delete_pool(name=args.delete)]
        else:
            pools = api_client.get_pools()
    except (AirflowException, IOError) as err:
        log.error(err)
    else:
        log.info(_tabulate(pools=pools))


@cli_utils.action_logging
def variables(args):
    if args.get:
        try:
            var = Variable.get(args.get,
                               deserialize_json=args.json,
                               default_var=args.default)
            print(var)
        except ValueError as e:
            print(e)
    if args.delete:
        session = settings.Session()
        session.query(Variable).filter_by(key=args.delete).delete()
        session.commit()
        session.close()
    if args.set:
        Variable.set(args.set[0], args.set[1])
    # 从文件中批量导入
    # Work around 'import' as a reserved keyword
    imp = getattr(args, 'import')
    if imp:
        if os.path.exists(imp):
            import_helper(imp)
        else:
            print("Missing variables file.")
    # 批量导出
    if args.export:
        export_helper(args.export)
    if not (args.set or args.get or imp or args.export or args.delete):
        # list all variables
        session = settings.Session()
        vars = session.query(Variable)
        msg = "\n".join(var.key for var in vars)
        print(msg)


def import_helper(filepath):
    with open(filepath, 'r') as varfile:
        var = varfile.read()

    try:
        d = json.loads(var)
    except Exception:
        print("Invalid variables file.")
    else:
        try:
            n = 0
            for k, v in d.items():
                # 仅支持字典格式
                if isinstance(v, dict):
                    Variable.set(k, v, serialize_json=True)
                else:
                    Variable.set(k, v)
                n += 1
        except Exception:
            pass
        finally:
            print("{} of {} variables successfully updated.".format(n, len(d)))


def export_helper(filepath):
    session = settings.Session()
    qry = session.query(Variable).all()
    session.close()

    var_dict = {}
    d = json.JSONDecoder()
    for var in qry:
        val = None
        try:
            val = d.decode(var.val)
        except Exception:
            val = var.val
        var_dict[var.key] = val

    with open(filepath, 'w') as varfile:
        varfile.write(json.dumps(var_dict, sort_keys=True, indent=4))
    print("{} variables successfully exported to {}".format(
        len(var_dict), filepath))


@cli_utils.action_logging
def pause(args, dag=None):
    set_is_paused(True, args, dag)


@cli_utils.action_logging
def unpause(args, dag=None):
    set_is_paused(False, args, dag)


def set_is_paused(is_paused, args, dag=None):
    dag = dag or get_dag(args)

    session = settings.Session()
    dm = session.query(DagModel).filter(
        DagModel.dag_id == dag.dag_id).first()
    dm.is_paused = is_paused
    session.commit()

    msg = "Dag: {}, paused: {}".format(dag, str(dag.is_paused))
    print(msg)


def _run(args, dag, ti):
    """执行任务实例 .
    
    任务实例执行的顺序:
        1. airflow run
        2. 使用调度器executor执行命令 airflow run --local
        3. 使用LocalTaskJob，启动一个任务执行器taskrunner，检查任务实例的依赖，并执行命令 airflow run --raw
        4. 执行operator
    """
    if args.local:
        run_job = jobs.LocalTaskJob(
            task_instance=ti,
            mark_success=args.mark_success,
            pickle_id=args.pickle,
            # 是否忽略所有依赖
            ignore_all_deps=args.ignore_all_dependencies,
            # 是否忽略过去的任务实例依赖
            ignore_depends_on_past=args.ignore_depends_on_past,
            # 是否忽略任务依赖
            ignore_task_deps=args.ignore_dependencies,
            # 是否忽略任务实例状态
            ignore_ti_state=args.force,
            pool=args.pool)
        # 在DB中新增一个job，并执行
        run_job.run()
    elif args.raw:
        # 不检查依赖，也不经过job和执行器而直接执行operator
        ti._run_raw_task(
            mark_success=args.mark_success,
            job_id=args.job_id,
            pool=args.pool,
        )
    else:
        pickle_id = None
        if args.ship_dag:
            try:
                # Running remotely, so pickling the DAG
                session = settings.Session()
                pickle = DagPickle(dag)
                session.add(pickle)
                session.commit()
                pickle_id = pickle.id
                # TODO: This should be written to a log
                print('Pickled dag {dag} as pickle_id:{pickle_id}'
                      .format(**locals()))
            except Exception as e:
                print('Could not pickle the DAG')
                print(e)
                raise e

        # 获得默认执行器并执行
        executor = GetDefaultExecutor()
        executor.start()

        # 将任务实例生成可执行的shell命令，发送给任务队列
        print("Sending to executor.")
        executor.queue_task_instance(
            ti,
            mark_success=args.mark_success,
            pickle_id=pickle_id,
            ignore_all_deps=args.ignore_all_dependencies,
            ignore_depends_on_past=args.ignore_depends_on_past,
            ignore_task_deps=args.ignore_dependencies,
            ignore_ti_state=args.force,
            pool=args.pool)

        # 执行shell命令: 同步或分布式异步celery worker执行命令（airflow run --local
        executor.heartbeat()
        # 等待任务实例执行完成
        executor.end()


@cli_utils.action_logging
def run(args, dag=None):
    if dag:
        args.dag_id = dag.dag_id

    log = LoggingMixin().log

    # Load custom airflow config
    # 加载自定义配置文件
    if args.cfg_path:
        with open(args.cfg_path, 'r') as conf_file:
            conf_dict = json.load(conf_file)

        # 加载完文件后立即删除
        if os.path.exists(args.cfg_path):
            os.remove(args.cfg_path)

        # Do not log these properties since some may contain passwords.
        # This may also set default values for database properties like
        # core.sql_alchemy_pool_size
        # core.sql_alchemy_pool_recycle
        for section, config in conf_dict.items():
            for option, value in config.items():
                try:
                    conf.set(section, option, value)
                except NoSectionError:
                    log.error('Section {section} Option {option} '
                              'does not exist in the config!'.format(section=section,
                                                                     option=option))

        settings.configure_vars()

    # IMPORTANT, have to use the NullPool, otherwise, each "run" command may leave
    # behind multiple open sleeping connections while heartbeating, which could
    # easily exceed the database connection limit when
    # processing hundreds of simultaneous tasks.
    settings.configure_orm(disable_connection_pool=True)

    # 获得dag
    if not args.pickle and not dag:
        dag = get_dag(args)
    elif not dag:
        session = settings.Session()
        log.info('Loading pickle id {args.pickle}'.format(args=args))
        dag_pickle = session.query(
            DagPickle).filter(DagPickle.id == args.pickle).first()
        if not dag_pickle:
            raise AirflowException("Who hid the pickle!? [missing pickle]")
        dag = dag_pickle.pickle

    # 获得指定的任务
    task = dag.get_task(task_id=args.task_id)

    # 创建任务实例
    # TODO 如果任务实例在DB中不存在
    ti = TaskInstance(task, args.execution_date)
    ti.refresh_from_db()

    # 将任务实例设置到日志的上下文中
    # 执行处理器的set_context()方法
    # 即创建任务实例的日志目录
    ti.init_run_context(raw=args.raw)

    hostname = get_hostname()
    log.info("Running %s on host %s", ti, hostname)

    # 执行任务实例
    if args.interactive:
        _run(args, dag, ti)
    else:
        # 输入输出重定向到ti.log
        with redirect_stdout(ti.log, logging.INFO), redirect_stderr(ti.log, logging.WARN):
            _run(args, dag, ti)
    logging.shutdown()


@cli_utils.action_logging
def task_failed_deps(args):
    """
    Returns the unmet dependencies for a task instance from the perspective of the
    scheduler (i.e. why a task instance doesn't get scheduled and then queued by the
    scheduler, and then run by an executor).
    >>> airflow task_failed_deps tutorial sleep 2015-01-01
    Task instance dependencies not met:
    Dagrun Running: Task instance's dagrun did not exist: Unknown reason
    Trigger Rule: Task's trigger rule 'all_success' requires all upstream tasks
    to have succeeded, but found 1 non-success(es).
    """
    dag = get_dag(args)
    task = dag.get_task(task_id=args.task_id)
    ti = TaskInstance(task, args.execution_date)

    # 创建调度依赖上下文
    dep_context = DepContext(deps=SCHEDULER_DEPS)
    # 判断当前任务实例是否满足上面的依赖
    failed_deps = list(ti.get_failed_dep_statuses(dep_context=dep_context))
    # TODO, Do we want to print or log this
    if failed_deps:
        # 打印不满足的依赖
        print("Task instance dependencies not met:")
        for dep in failed_deps:
            print("{}: {}".format(dep.dep_name, dep.reason))
    else:
        print("Task instance dependencies are all met.")


@cli_utils.action_logging
def task_state(args):
    """返回任务实例的状态
    Returns the state of a TaskInstance at the command line.
    >>> airflow task_state tutorial sleep 2015-01-01
    success
    """
    dag = get_dag(args)
    task = dag.get_task(task_id=args.task_id)
    ti = TaskInstance(task, args.execution_date)
    print(ti.current_state())


@cli_utils.action_logging
def dag_state(args):
    """
    Returns the state of a DagRun at the command line.
    >>> airflow dag_state tutorial 2015-01-01T00:00:00.000000
    running
    """
    dag = get_dag(args)
    # 因为(dag_id, run_id)是唯一键，所以可能有多个
    dr = DagRun.find(dag.dag_id, execution_date=args.execution_date)
    print(dr[0].state if len(dr) > 0 else None)


@cli_utils.action_logging
def list_dags(args):
    """打印dags的简单信息，包括dag的目录，dag的数量，任务的数量，dag实例的执行时间 ."""
    dagbag = DagBag(process_subdir(args.subdir))
    s = textwrap.dedent("""\n
    -------------------------------------------------------------------
    DAGS
    -------------------------------------------------------------------
    {dag_list}
    """)
    dag_list = "\n".join(sorted(dagbag.dags))
    print(s.format(dag_list=dag_list))
    if args.report:
        print(dagbag.dagbag_report())


@cli_utils.action_logging
def list_tasks(args, dag=None):
    """打印任务名称列表 ."""
    dag = dag or get_dag(args)
    if args.tree:
        dag.tree_view()
    else:
        tasks = sorted([t.task_id for t in dag.tasks])
        print("\n".join(sorted(tasks)))


@cli_utils.action_logging
def test(args, dag=None):
    dag = dag or get_dag(args)

    # 获得任务
    task = dag.get_task(task_id=args.task_id)
    # 获得任务参数
    # Add CLI provided task_params to task.params
    if args.task_params:
        passed_in_params = json.loads(args.task_params)
        task.params.update(passed_in_params)
    # 创建任务实例
    ti = TaskInstance(task, args.execution_date)

    if args.dry_run:
        # 只渲染模板参数，不实际运行任务实例
        ti.dry_run()
    else:
        # 执行任务实例：忽略任务依赖和实例状态
        # 因为开启了测试模式，所以只执行operator，并不会修改实例的状态
        ti.run(ignore_task_deps=True, ignore_ti_state=True, test_mode=True)


@cli_utils.action_logging
def render(args):
    """渲染实例模板，打印模板参数 ."""
    dag = get_dag(args)
    task = dag.get_task(task_id=args.task_id)
    ti = TaskInstance(task, args.execution_date)
    ti.render_templates()
    for attr in task.__class__.template_fields:
        print(textwrap.dedent("""\
        # ----------------------------------------------------------
        # property: {}
        # ----------------------------------------------------------
        {}
        """.format(attr, getattr(task, attr))))


@cli_utils.action_logging
def clear(args):
    """重新执行指定调度时间范围的dag ."""
    logging.basicConfig(
        level=settings.LOGGING_LEVEL,
        format=settings.SIMPLE_LOG_FORMAT)
    dags = get_dags(args)

    if args.task_regex:
        for idx, dag in enumerate(dags):
            dags[idx] = dag.sub_dag(
                task_regex=args.task_regex,
                include_downstream=args.downstream,
                include_upstream=args.upstream)

    DAG.clear_dags(
        dags,
        start_date=args.start_date,
        end_date=args.end_date,
        only_failed=args.only_failed,
        only_running=args.only_running,
        confirm_prompt=not args.no_confirm,
        include_subdags=not args.exclude_subdags)


def get_num_ready_workers_running(gunicorn_master_proc):
    """获得进程状态为ready的gunicorn的子进程的数量 ."""
    # 获得进程的所有子进程
    workers = psutil.Process(gunicorn_master_proc.pid).children()

    def ready_prefix_on_cmdline(proc):
        try:
            # 获得启动进程的命令行
            cmdline = proc.cmdline()
            # 判断是用gunicorn启动的进程，且进程状态为ready
            if len(cmdline) > 0:
                return settings.GUNICORN_WORKER_READY_PREFIX in cmdline[0]
        except psutil.NoSuchProcess:
            pass
        return False

    ready_workers = [proc for proc in workers if ready_prefix_on_cmdline(proc)]
    return len(ready_workers)


def get_num_workers_running(gunicorn_master_proc):
    """获得gunicorn的子进程的数量 ."""
    workers = psutil.Process(gunicorn_master_proc.pid).children()
    return len(workers)


def restart_workers(gunicorn_master_proc, num_workers_expected, master_timeout):
    """监控gunicorn master
    Runs forever, monitoring the child processes of @gunicorn_master_proc and
    restarting workers occasionally.
    Each iteration of the loop traverses one edge of this state transition
    diagram, where each state (node) represents
    [ num_ready_workers_running / num_workers_running ]. We expect most time to
    be spent in [n / n]. `bs` is the setting webserver.worker_refresh_batch_size.
    The horizontal transition at ? happens after the new worker parses all the
    dags (so it could take a while!)
       V ────────────────────────────────────────────────────────────────────────┐
    [n / n] ──TTIN──> [ [n, n+bs) / n + bs ]  ────?───> [n + bs / n + bs] ──TTOU─┘
       ^                          ^───────────────┘
       │
       │      ┌────────────────v
       └──────┴────── [ [0, n) / n ] <─── start
    We change the number of workers by sending TTIN and TTOU to the gunicorn
    master process, which increases and decreases the number of child workers
    respectively. Gunicorn guarantees that on TTOU workers are terminated
    gracefully and that the oldest worker is terminated.
    """

    def wait_until_true(fn, timeout=0):
        """
        Sleeps until fn is true
        """
        t = time.time()
        # 如果子进程有挂掉的情况
        while not fn():
            # 如果子进程挂掉的时间超过了阈值，则抛出异常
            if 0 < timeout and timeout <= time.time() - t:
                raise AirflowWebServerTimeout(
                    "No response from gunicorn master within {0} seconds"
                    .format(timeout))
            time.sleep(0.1)

    def start_refresh(gunicorn_master_proc):
        batch_size = conf.getint('webserver', 'worker_refresh_batch_size')
        log.debug('%s doing a refresh of %s workers', state, batch_size)
        sys.stdout.flush()
        sys.stderr.flush()

        excess = 0
        for _ in range(batch_size):
            gunicorn_master_proc.send_signal(signal.SIGTTIN)
            excess += 1
            wait_until_true(lambda: num_workers_expected + excess ==
                            get_num_workers_running(gunicorn_master_proc),
                            master_timeout)

    try:
        # 检测子进程是否挂掉，如果挂掉，在超时后抛出异常 AirflowWebServerTimeout
        wait_until_true(lambda: num_workers_expected ==
                        get_num_workers_running(gunicorn_master_proc),
                        master_timeout)
        while True:
            # 获得子进程的数量
            num_workers_running = get_num_workers_running(gunicorn_master_proc)
            # 获得ready状态的子进程的数量
            num_ready_workers_running = \
                get_num_ready_workers_running(gunicorn_master_proc)

            state = '[{0} / {1}]'.format(num_ready_workers_running,
                                         num_workers_running)

            # Whenever some workers are not ready, wait until all workers are
            # ready
            if num_ready_workers_running < num_workers_running:
                log.debug('%s some workers are starting up, waiting...', state)
                sys.stdout.flush()
                time.sleep(1)

<<<<<<< HEAD
            # Kill a worker gracefully by asking gunicorn to reduce number of
            # workers
=======
            # Kill a worker gracefully by asking gunicorn to reduce number of workers
>>>>>>> 6e3a2fc8
            # 删除多余的子进程
            elif num_workers_running > num_workers_expected:
                excess = num_workers_running - num_workers_expected
                log.debug('%s killing %s workers', state, excess)

                for _ in range(excess):
                    gunicorn_master_proc.send_signal(signal.SIGTTOU)
                    excess -= 1
                    # 验证需要删除的子进程在规定时间内是否被关闭，如果没有关闭则抛出异常 AirflowWebServerTimeout
                    wait_until_true(lambda: num_workers_expected + excess ==
                                    get_num_workers_running(
                                        gunicorn_master_proc),
                                    master_timeout)

            # Start a new worker by asking gunicorn to increase number of
            # workers
            elif num_workers_running == num_workers_expected:
                refresh_interval = conf.getint(
                    'webserver', 'worker_refresh_interval')
                log.debug(
                    '%s sleeping for %ss starting doing a refresh...',
                    state, refresh_interval
                )
                time.sleep(refresh_interval)
                start_refresh(gunicorn_master_proc)

            else:
                # num_ready_workers_running == num_workers_running < num_workers_expected
                log.error((
                    "%s some workers seem to have died and gunicorn"
                    "did not restart them as expected"
                ), state)
                time.sleep(10)
                if len(
                    psutil.Process(gunicorn_master_proc.pid).children()
                ) < num_workers_expected:
                    start_refresh(gunicorn_master_proc)
    except (AirflowWebServerTimeout, OSError) as err:
        log.error(err)
        log.error("Shutting down webserver")
        try:
            gunicorn_master_proc.terminate()
            gunicorn_master_proc.wait()
        finally:
            sys.exit(1)


@cli_utils.action_logging
def webserver(args):
    print(settings.HEADER)

    # 获得日志配置
<<<<<<< HEAD
    access_logfile = args.access_logfile or conf.get(
        'webserver', 'access_logfile')
    error_logfile = args.error_logfile or conf.get(
        'webserver', 'error_logfile')
=======
    access_logfile = args.access_logfile or conf.get('webserver', 'access_logfile')
    error_logfile = args.error_logfile or conf.get('webserver', 'error_logfile')
>>>>>>> 6e3a2fc8
    # 获得webserver worker数量
    num_workers = args.workers or conf.get('webserver', 'workers')
    # 获得worker超时时间
    worker_timeout = (args.worker_timeout or
                      conf.get('webserver', 'web_server_worker_timeout'))
    # 获得证书配置
    ssl_cert = args.ssl_cert or conf.get('webserver', 'web_server_ssl_cert')
    ssl_key = args.ssl_key or conf.get('webserver', 'web_server_ssl_key')
    if not ssl_cert and ssl_key:
        raise AirflowException(
            'An SSL certificate must also be provided for use with ' + ssl_key)
    if ssl_cert and not ssl_key:
        raise AirflowException(
            'An SSL key must also be provided for use with ' + ssl_cert)

    if args.debug:
        print(
            "Starting the web server on port {0} and host {1}.".format(
                args.port, args.hostname))
        app = create_app_rbac(conf) if settings.RBAC else create_app(conf)
        app.run(debug=True, port=args.port, host=args.hostname,
                ssl_context=(ssl_cert, ssl_key) if ssl_cert and ssl_key else None)
    else:
        os.environ['SKIP_DAGS_PARSING'] = 'True'
        app = cached_app_rbac(conf) if settings.RBAC else cached_app(conf)
        pid, stdout, stderr, log_file = setup_locations(
            "webserver", args.pid, args.stdout, args.stderr, args.log_file)
        os.environ.pop('SKIP_DAGS_PARSING')
        if args.daemon:
            handle = setup_logging(log_file)
            stdout = open(stdout, 'w+')
            stderr = open(stderr, 'w+')

        print(
            textwrap.dedent('''\
                Running the Gunicorn Server with:
                Workers: {num_workers} {args.workerclass}
                Host: {args.hostname}:{args.port}
                Timeout: {worker_timeout}
                Logfiles: {access_logfile} {error_logfile}
                =================================================================\
            '''.format(**locals())))

        # -w
        # 用于处理工作进程的数量，为正整数，默认为1。worker推荐的数量为当前的CPU个数*2 + 1。计算当前的CPU个数方法：
        # import multiprocessing
        # print multiprocessing.cpu_count()

        # -k
        # 要使用的工作模式，默认为sync。可引用以下常见类型“字符串”作为捆绑类：
        # sync
        # eventlet：需要下载eventlet>=0.9.7
        # gevent：需要下载gevent>=0.13
        # tornado：需要下载tornado>=0.2
        # gthread
        # gaiohttp：需要python 3.4和aiohttp>=0.21.5

        # -t 默认值：30
        # 用于设定request超时的限制。默认是30秒。
        # 即30秒内worker不能进行返回结果，gunicorn就认定这个request超时，终止worker继续执行，向客户端返回出错的信息，
        # 用于避免系统出现异常时，所有worker都被占住，无法处理更多的正常request，导致整个系统无法访问。
        # 可以适当调高gunicorn的超时限制或者使用异步的worker，如果是系统处理速度遇到瓶颈，那可能要从数据库，缓存，算法等各个方面来提升速度。
        # gunicorn前面很有可能还有一层nginx，如果要调高超时限制，可能需要修改nginx的配置同时调高nginx的超时限制

        # -b
        # 绑定服务器套接字，Host形式的字符串格式。Gunicorn可绑定多个套接字
        # gunicorn -b 127.0.0.1:8000 -b [::1]:9000 manager:app

        # -n
        # 进程名称

        # -p
        # PID文件路径

        # -c
        # 配置文件路径，路径形式的字符串格式
        run_args = [
            'gunicorn',
            '-w', str(num_workers),
            '-k', str(args.workerclass),
            '-t', str(worker_timeout),
            '-b', args.hostname + ':' + str(args.port),
            '-n', 'airflow-webserver',
            '-p', str(pid),
            '-c', 'airflow.www.gunicorn_config'
        ]

        if args.access_logfile:
            run_args += ['--access-logfile', str(args.access_logfile)]

        if args.error_logfile:
            run_args += ['--error-logfile', str(args.error_logfile)]

        # 守护Gunicorn进程，默认False
        if args.daemon:
            run_args += ['-D']

        if ssl_cert:
            run_args += ['--certfile', ssl_cert, '--keyfile', ssl_key]

        webserver_module = 'www_rbac' if settings.RBAC else 'www'
        run_args += ["airflow." + webserver_module + ".app:cached_app()"]

        gunicorn_master_proc = None

        def kill_proc(dummy_signum, dummy_frame):
            """关闭gunicorn ."""
            gunicorn_master_proc.terminate()
            gunicorn_master_proc.wait()
            sys.exit(0)

        def monitor_gunicorn(gunicorn_master_proc):
            # These run forever until SIG{INT, TERM, KILL, ...} signal is sent
            if conf.getint('webserver', 'worker_refresh_interval') > 0:
                master_timeout = conf.getint(
                    'webserver', 'web_server_master_timeout')
                restart_workers(gunicorn_master_proc,
                                num_workers, master_timeout)
            else:
                while gunicorn_master_proc.poll() is None:
                    time.sleep(1)

                sys.exit(gunicorn_master_proc.returncode)

        if args.daemon:
            base, ext = os.path.splitext(pid)
            ctx = daemon.DaemonContext(
                pidfile=TimeoutPIDLockFile(base + "-monitor" + ext, -1),
                files_preserve=[handle],    # 日志流
                stdout=stdout,
                stderr=stderr,
                signal_map={
                    signal.SIGINT: kill_proc,
                    signal.SIGTERM: kill_proc
                },
            )
            with ctx:
                # 启动gunicorn进程
                subprocess.Popen(run_args, close_fds=True)

                # Reading pid file directly, since Popen#pid doesn't
                # seem to return the right value with DaemonContext.
                while True:
                    try:
                        with open(pid) as f:
                            gunicorn_master_proc_pid = int(f.read())
                            break
                    except IOError:
                        log.debug(
                            "Waiting for gunicorn's pid file to be created.")
                        time.sleep(0.1)

                # 启动gunicorn进程
                gunicorn_master_proc = psutil.Process(gunicorn_master_proc_pid)
                monitor_gunicorn(gunicorn_master_proc)

            stdout.close()
            stderr.close()
        else:
            # 启动gunicorn进程
            gunicorn_master_proc = subprocess.Popen(run_args, close_fds=True)

            # 注册信号处理函数
            signal.signal(signal.SIGINT, kill_proc)
            signal.signal(signal.SIGTERM, kill_proc)

            # 监控gunicorn master
            monitor_gunicorn(gunicorn_master_proc)


@cli_utils.action_logging
def scheduler(args):
    print(settings.HEADER)
    job = jobs.SchedulerJob(
        dag_id=args.dag_id,
        subdir=process_subdir(args.subdir),
        run_duration=args.run_duration,     # 运行的时长
        num_runs=args.num_runs,     # 运行的次数
        do_pickle=args.do_pickle)

    if args.daemon:
        pid, stdout, stderr, log_file = setup_locations("scheduler",
                                                        args.pid,
                                                        args.stdout,
                                                        args.stderr,
                                                        args.log_file)
        handle = setup_logging(log_file)
        stdout = open(stdout, 'w+')
        stderr = open(stderr, 'w+')

        ctx = daemon.DaemonContext(
            pidfile=TimeoutPIDLockFile(pid, -1),
            files_preserve=[handle],
            stdout=stdout,
            stderr=stderr,
        )
        with ctx:
            job.run()

        stdout.close()
        stderr.close()
    else:
        signal.signal(signal.SIGINT, sigint_handler)
        signal.signal(signal.SIGTERM, sigint_handler)
        signal.signal(signal.SIGQUIT, sigquit_handler)
        job.run()


@cli_utils.action_logging
def serve_logs(args):
    print("Starting flask")
    import flask
    flask_app = flask.Flask(__name__)

    @flask_app.route('/log/<path:filename>')
    def serve_logs(filename):  # noqa
        log = os.path.expanduser(conf.get('core', 'BASE_LOG_FOLDER'))
        return flask.send_from_directory(
            log,
            filename,
            mimetype="application/json",
            as_attachment=False)

    WORKER_LOG_SERVER_PORT = \
        int(conf.get('celery', 'WORKER_LOG_SERVER_PORT'))
    worker_log_server_host = conf.get('celery', 'worker_log_server_host')
    flask_app.run(
        host=worker_log_server_host, port=WORKER_LOG_SERVER_PORT)


@cli_utils.action_logging
def worker(args):
    """启动celery ."""
    env = os.environ.copy()
    env['AIRFLOW_HOME'] = settings.AIRFLOW_HOME

    if not settings.validate_session():
        log = LoggingMixin().log
        log.error("Worker exiting... database connection precheck failed! ")
        sys.exit(1)

    # Celery worker
    from airflow.executors.celery_executor import app as celery_app
    from celery.bin import worker

    worker = worker.worker(app=celery_app)
    options = {
        'optimization': 'fair',
        'O': 'fair',
        'queues': args.queues,
        'concurrency': args.concurrency,
        'hostname': args.celery_hostname,
    }

    if args.daemon:
        pid, stdout, stderr, log_file = setup_locations("worker",
                                                        args.pid,
                                                        args.stdout,
                                                        args.stderr,
                                                        args.log_file)
        handle = setup_logging(log_file)
        stdout = open(stdout, 'w+')
        stderr = open(stderr, 'w+')

        ctx = daemon.DaemonContext(
            pidfile=TimeoutPIDLockFile(pid, -1),
            files_preserve=[handle],
            stdout=stdout,
            stderr=stderr,
        )
        with ctx:
            sp = subprocess.Popen(
                ['airflow', 'serve_logs'], env=env, close_fds=True)
            worker.run(**options)
            sp.kill()

        stdout.close()
        stderr.close()
    else:
        signal.signal(signal.SIGINT, sigint_handler)
        signal.signal(signal.SIGTERM, sigint_handler)

        sp = subprocess.Popen(['airflow', 'serve_logs'],
                              env=env, close_fds=True)

        worker.run(**options)
        sp.kill()


def initdb(args):  # noqa
    print("DB: " + repr(settings.engine.url))
    db_utils.initdb(settings.RBAC)
    print("Done.")


def resetdb(args):
    print("DB: " + repr(settings.engine.url))
    if args.yes or input("This will drop existing tables "
                         "if they exist. Proceed? "
                         "(y/n)").upper() == "Y":
        db_utils.resetdb(settings.RBAC)
    else:
        print("Bail.")


@cli_utils.action_logging
def upgradedb(args):  # noqa
    print("DB: " + repr(settings.engine.url))
    db_utils.upgradedb()

    # Populate DagStats table
    session = settings.Session()
    ds_rows = session.query(DagStat).count()
    if not ds_rows:
        qry = (
            session.query(DagRun.dag_id, DagRun.state, func.count('*'))
                   .group_by(DagRun.dag_id, DagRun.state)
        )
        for dag_id, state, count in qry:
            session.add(DagStat(dag_id=dag_id, state=state, count=count))
        session.commit()


@cli_utils.action_logging
def version(args):  # noqa
    print(settings.HEADER + "  v" + airflow.__version__)


alternative_conn_specs = ['conn_type', 'conn_host',
                          'conn_login', 'conn_password', 'conn_schema', 'conn_port']


@cli_utils.action_logging
def connections(args):
    if args.list:
        # Check that no other flags were passed to the command
        invalid_args = list()
        for arg in ['conn_id', 'conn_uri', 'conn_extra'] + alternative_conn_specs:
            if getattr(args, arg) is not None:
                invalid_args.append(arg)
        if invalid_args:
            msg = ('\n\tThe following args are not compatible with the ' +
                   '--list flag: {invalid!r}\n')
            msg = msg.format(invalid=invalid_args)
            print(msg)
            return

        session = settings.Session()
        conns = session.query(Connection.conn_id, Connection.conn_type,
                              Connection.host, Connection.port,
                              Connection.is_encrypted,
                              Connection.is_extra_encrypted,
                              Connection.extra).all()
        conns = [map(reprlib.repr, conn) for conn in conns]
        msg = tabulate(conns, ['Conn Id', 'Conn Type', 'Host', 'Port',
                               'Is Encrypted', 'Is Extra Encrypted', 'Extra'],
                       tablefmt="fancy_grid")
        if sys.version_info[0] < 3:
            msg = msg.encode('utf-8')
        print(msg)
        return

    if args.delete:
        # Check that only the `conn_id` arg was passed to the command
        invalid_args = list()
        for arg in ['conn_uri', 'conn_extra'] + alternative_conn_specs:
            if getattr(args, arg) is not None:
                invalid_args.append(arg)
        if invalid_args:
            msg = ('\n\tThe following args are not compatible with the ' +
                   '--delete flag: {invalid!r}\n')
            msg = msg.format(invalid=invalid_args)
            print(msg)
            return

        if args.conn_id is None:
            print('\n\tTo delete a connection, you Must provide a value for ' +
                  'the --conn_id flag.\n')
            return

        session = settings.Session()
        try:
            to_delete = (session
                         .query(Connection)
                         .filter(Connection.conn_id == args.conn_id)
                         .one())
        except exc.NoResultFound:
            msg = '\n\tDid not find a connection with `conn_id`={conn_id}\n'
            msg = msg.format(conn_id=args.conn_id)
            print(msg)
            return
        except exc.MultipleResultsFound:
            msg = ('\n\tFound more than one connection with ' +
                   '`conn_id`={conn_id}\n')
            msg = msg.format(conn_id=args.conn_id)
            print(msg)
            return
        else:
            deleted_conn_id = to_delete.conn_id
            session.delete(to_delete)
            session.commit()
            msg = '\n\tSuccessfully deleted `conn_id`={conn_id}\n'
            msg = msg.format(conn_id=deleted_conn_id)
            print(msg)
        return

    if args.add:
        # Check that the conn_id and conn_uri args were passed to the command:
        missing_args = list()
        invalid_args = list()
        if not args.conn_id:
            missing_args.append('conn_id')
        if args.conn_uri:
            for arg in alternative_conn_specs:
                if getattr(args, arg) is not None:
                    invalid_args.append(arg)
        elif not args.conn_type:
            missing_args.append('conn_uri or conn_type')
        if missing_args:
            msg = ('\n\tThe following args are required to add a connection:' +
                   ' {missing!r}\n'.format(missing=missing_args))
            print(msg)
        if invalid_args:
            msg = ('\n\tThe following args are not compatible with the ' +
                   '--add flag and --conn_uri flag: {invalid!r}\n')
            msg = msg.format(invalid=invalid_args)
            print(msg)
        if missing_args or invalid_args:
            return

        if args.conn_uri:
            new_conn = Connection(conn_id=args.conn_id, uri=args.conn_uri)
        else:
            new_conn = Connection(conn_id=args.conn_id,
                                  conn_type=args.conn_type,
                                  host=args.conn_host,
                                  login=args.conn_login,
                                  password=args.conn_password,
                                  schema=args.conn_schema,
                                  port=args.conn_port)
        if args.conn_extra is not None:
            new_conn.set_extra(args.conn_extra)

        session = settings.Session()
        if not (session.query(Connection)
                       .filter(Connection.conn_id == new_conn.conn_id).first()):
            session.add(new_conn)
            session.commit()
            msg = '\n\tSuccessfully added `conn_id`={conn_id} : {uri}\n'
            msg = msg.format(conn_id=new_conn.conn_id,
                             uri=args.conn_uri or
                             urlunparse((args.conn_type,
                                        '{login}:{password}@{host}:{port}'
                                         .format(login=args.conn_login or '',
                                                 password=args.conn_password or '',
                                                 host=args.conn_host or '',
                                                 port=args.conn_port or ''),
                                         args.conn_schema or '', '', '', '')))
            print(msg)
        else:
            msg = '\n\tA connection with `conn_id`={conn_id} already exists\n'
            msg = msg.format(conn_id=new_conn.conn_id)
            print(msg)

        return


@cli_utils.action_logging
def flower(args):
    broka = conf.get('celery', 'BROKER_URL')
    address = '--address={}'.format(args.hostname)
    port = '--port={}'.format(args.port)
    api = ''
    if args.broker_api:
        api = '--broker_api=' + args.broker_api

    url_prefix = ''
    if args.url_prefix:
        url_prefix = '--url-prefix=' + args.url_prefix

    flower_conf = ''
    if args.flower_conf:
        flower_conf = '--conf=' + args.flower_conf

    if args.daemon:
        pid, stdout, stderr, log_file = setup_locations("flower",
                                                        args.pid,
                                                        args.stdout,
                                                        args.stderr,
                                                        args.log_file)
        stdout = open(stdout, 'w+')
        stderr = open(stderr, 'w+')

        ctx = daemon.DaemonContext(
            pidfile=TimeoutPIDLockFile(pid, -1),
            stdout=stdout,
            stderr=stderr,
        )

        with ctx:
            os.execvp("flower", ['flower', '-b',
                                 broka, address, port, api, flower_conf, url_prefix])

        stdout.close()
        stderr.close()
    else:
        signal.signal(signal.SIGINT, sigint_handler)
        signal.signal(signal.SIGTERM, sigint_handler)

        os.execvp("flower", ['flower', '-b',
                             broka, address, port, api, flower_conf, url_prefix])


@cli_utils.action_logging
def kerberos(args):  # noqa
    print(settings.HEADER)
    import airflow.security.kerberos

    if args.daemon:
        pid, stdout, stderr, log_file = setup_locations("kerberos",
                                                        args.pid,
                                                        args.stdout,
                                                        args.stderr,
                                                        args.log_file)
        stdout = open(stdout, 'w+')
        stderr = open(stderr, 'w+')

        ctx = daemon.DaemonContext(
            pidfile=TimeoutPIDLockFile(pid, -1),
            stdout=stdout,
            stderr=stderr,
        )

        with ctx:
            airflow.security.kerberos.run()

        stdout.close()
        stderr.close()
    else:
        airflow.security.kerberos.run()


@cli_utils.action_logging
def create_user(args):
    fields = {
        'role': args.role,
        'username': args.username,
        'email': args.email,
        'firstname': args.firstname,
        'lastname': args.lastname,
    }
    empty_fields = [k for k, v in fields.items() if not v]
    if empty_fields:
        raise SystemExit('Required arguments are missing: {}.'.format(
            ', '.join(empty_fields)))

    appbuilder = cached_appbuilder()
    role = appbuilder.sm.find_role(args.role)
    if not role:
        raise SystemExit('{} is not a valid role.'.format(args.role))

    if args.use_random_password:
        password = ''.join(random.choice(string.printable) for _ in range(16))
    elif args.password:
        password = args.password
    else:
        password = getpass.getpass('Password:')
        password_confirmation = getpass.getpass('Repeat for confirmation:')
        if password != password_confirmation:
            raise SystemExit('Passwords did not match!')

    if appbuilder.sm.find_user(args.username):
        print('{} already exist in the db'.format(args.username))
        return
    user = appbuilder.sm.add_user(args.username, args.firstname, args.lastname,
                                  args.email, role, password)
    if user:
        print('{} user {} created.'.format(args.role, args.username))
    else:
        raise SystemExit('Failed to create user.')


@cli_utils.action_logging
def delete_user(args):
    if not args.username:
        raise SystemExit('Required arguments are missing: username')

    appbuilder = cached_appbuilder()

    try:
        u = next(u for u in appbuilder.sm.get_all_users() if u.username == args.username)
    except StopIteration:
        raise SystemExit('{} is not a valid user.'.format(args.username))

    if appbuilder.sm.del_register_user(u):
        print('User {} deleted.'.format(args.username))
    else:
        raise SystemExit('Failed to delete user.')


@cli_utils.action_logging
def list_users(args):
    appbuilder = cached_appbuilder()
    users = appbuilder.sm.get_all_users()
    fields = ['id', 'username', 'email', 'first_name', 'last_name', 'roles']
    users = [[user.__getattribute__(field) for field in fields] for user in users]
    msg = tabulate(users, [field.capitalize().replace('_', ' ') for field in fields],
                   tablefmt="fancy_grid")
    if sys.version_info[0] < 3:
        msg = msg.encode('utf-8')
    print(msg)


@cli_utils.action_logging
def list_dag_runs(args, dag=None):
    if dag:
        args.dag_id = dag.dag_id

    dagbag = DagBag()

    if args.dag_id not in dagbag.dags:
        error_message = "Dag id {} not found".format(args.dag_id)
        raise AirflowException(error_message)

    dag_runs = list()
    state = args.state.lower() if args.state else None
    for run in DagRun.find(dag_id=args.dag_id,
                           state=state,
                           no_backfills=args.no_backfill):
        dag_runs.append({
            'id': run.id,
            'run_id': run.run_id,
            'state': run.state,
            'dag_id': run.dag_id,
            'execution_date': run.execution_date.isoformat(),
            'start_date': ((run.start_date or '') and
                           run.start_date.isoformat()),
        })
    if not dag_runs:
        print('No dag runs for {dag_id}'.format(dag_id=args.dag_id))

    s = textwrap.dedent("""\n
    {line}
    DAG RUNS
    {line}
    {dag_run_header}
    """)

    dag_runs.sort(key=lambda x: x['execution_date'], reverse=True)
    dag_run_header = '%-3s | %-20s | %-10s | %-20s | %-20s |' % ('id',
                                                                 'run_id',
                                                                 'state',
                                                                 'execution_date',
                                                                 'state_date')
    print(s.format(dag_run_header=dag_run_header,
                   line='-' * 120))
    for dag_run in dag_runs:
        record = '%-3s | %-20s | %-10s | %-20s | %-20s |' % (dag_run['id'],
                                                             dag_run['run_id'],
                                                             dag_run['state'],
                                                             dag_run['execution_date'],
                                                             dag_run['start_date'])
        print(record)


@cli_utils.action_logging
def sync_perm(args): # noqa
    if settings.RBAC:
        appbuilder = cached_appbuilder()
        print('Update permission, view-menu for all existing roles')
        appbuilder.sm.sync_roles()
    else:
        print('The sync_perm command only works for rbac UI.')


Arg = namedtuple(
    'Arg', ['flags', 'help', 'action', 'default', 'nargs', 'type', 'choices', 'metavar'])
Arg.__new__.__defaults__ = (None, None, None, None, None, None, None)


class CLIFactory(object):
    args = {
        # Shared
        'dag_id': Arg(("dag_id",), "The id of the dag"),
        'task_id': Arg(("task_id",), "The id of the task"),
        'execution_date': Arg(
            ("execution_date",), help="The execution date of the DAG",
            type=parse_execution_date),
        'task_regex': Arg(
            ("-t", "--task_regex"),
            "The regex to filter specific task_ids to backfill (optional)"),
        'subdir': Arg(
            ("-sd", "--subdir"),
            "File location or directory from which to look for the dag",
            default=settings.DAGS_FOLDER),
        'start_date': Arg(
            ("-s", "--start_date"), "Override start_date YYYY-MM-DD",
            type=parse_execution_date),
        'end_date': Arg(
            ("-e", "--end_date"), "Override end_date YYYY-MM-DD",
            type=parse_execution_date),
        'dry_run': Arg(
            ("-dr", "--dry_run"), "Perform a dry run", "store_true"),
        'pid': Arg(
            ("--pid",), "PID file location",
            nargs='?'),
        'daemon': Arg(
            ("-D", "--daemon"), "Daemonize instead of running "
                                "in the foreground",
            "store_true"),
        'stderr': Arg(
            ("--stderr",), "Redirect stderr to this file"),
        'stdout': Arg(
            ("--stdout",), "Redirect stdout to this file"),
        'log_file': Arg(
            ("-l", "--log-file"), "Location of the log file"),
        'yes': Arg(
            ("-y", "--yes"),
            "Do not prompt to confirm reset. Use with care!",
            "store_true",
            default=False),
        'username': Arg(
            ('-u', '--username',),
            help='Username of the user',
            type=str),

        # list_dag_runs
        'no_backfill': Arg(
            ("--no_backfill",),
            "filter all the backfill dagruns given the dag id", "store_true"),
        'state': Arg(
            ("--state",),
            "Only list the dag runs corresponding to the state"
        ),

        # backfill
        'mark_success': Arg(
            ("-m", "--mark_success"),
            "Mark jobs as succeeded without running them", "store_true"),
        'verbose': Arg(
            ("-v", "--verbose"),
            "Make logging output more verbose", "store_true"),
        'local': Arg(
            ("-l", "--local"),
            "Run the task using the LocalExecutor", "store_true"),
        'donot_pickle': Arg(
            ("-x", "--donot_pickle"), (
                "Do not attempt to pickle the DAG object to send over "
                "to the workers, just tell the workers to run their version "
                "of the code."),
            "store_true"),
        'bf_ignore_dependencies': Arg(
            ("-i", "--ignore_dependencies"),
            (
                "Skip upstream tasks, run only the tasks "
                "matching the regexp. Only works in conjunction "
                "with task_regex"),
            "store_true"),
        'bf_ignore_first_depends_on_past': Arg(
            ("-I", "--ignore_first_depends_on_past"),
            (
                "Ignores depends_on_past dependencies for the first "
                "set of tasks only (subsequent executions in the backfill "
                "DO respect depends_on_past)."),
            "store_true"),
        'pool': Arg(("--pool",), "Resource pool to use"),
        'delay_on_limit': Arg(
            ("--delay_on_limit",),
            help=("Amount of time in seconds to wait when the limit "
                  "on maximum active dag runs (max_active_runs) has "
                  "been reached before trying to execute a dag run "
                  "again."),
            type=float,
            default=1.0),
        'reset_dag_run': Arg(
            ("--reset_dagruns",),
            (
                "if set, the backfill will delete existing "
                "backfill-related DAG runs and start "
                "anew with fresh, running DAG runs"),
            "store_true"),
        'rerun_failed_tasks': Arg(
            ("--rerun_failed_tasks",),
            (
                "if set, the backfill will auto-rerun "
                "all the failed tasks for the backfill date range "
                "instead of throwing exceptions"),
            "store_true"),

        # list_tasks
        'tree': Arg(("-t", "--tree"), "Tree view", "store_true"),
        # list_dags
        'report': Arg(
            ("-r", "--report"), "Show DagBag loading report", "store_true"),
        # clear
        'upstream': Arg(
            ("-u", "--upstream"), "Include upstream tasks", "store_true"),
        'only_failed': Arg(
            ("-f", "--only_failed"), "Only failed jobs", "store_true"),
        'only_running': Arg(
            ("-r", "--only_running"), "Only running jobs", "store_true"),
        'downstream': Arg(
            ("-d", "--downstream"), "Include downstream tasks", "store_true"),
        'no_confirm': Arg(
            ("-c", "--no_confirm"),
            "Do not request confirmation", "store_true"),
        'exclude_subdags': Arg(
            ("-x", "--exclude_subdags"),
            "Exclude subdags", "store_true"),
        'dag_regex': Arg(
            ("-dx", "--dag_regex"),
            "Search dag_id as regex instead of exact string", "store_true"),
        # trigger_dag
        'run_id': Arg(("-r", "--run_id"), "Helps to identify this run"),
        'conf': Arg(
            ('-c', '--conf'),
            "JSON string that gets pickled into the DagRun's conf attribute"),
        'exec_date': Arg(
            ("-e", "--exec_date"), help="The execution date of the DAG",
            type=parse_execution_date),
        # pool
        'pool_set': Arg(
            ("-s", "--set"),
            nargs=3,
            metavar=('NAME', 'SLOT_COUNT', 'POOL_DESCRIPTION'),
            help="Set pool slot count and description, respectively"),
        'pool_get': Arg(
            ("-g", "--get"),
            metavar='NAME',
            help="Get pool info"),
        'pool_delete': Arg(
            ("-x", "--delete"),
            metavar="NAME",
            help="Delete a pool"),
        # variables
        'set': Arg(
            ("-s", "--set"),
            nargs=2,
            metavar=('KEY', 'VAL'),
            help="Set a variable"),
        'get': Arg(
            ("-g", "--get"),
            metavar='KEY',
            help="Get value of a variable"),
        'default': Arg(
            ("-d", "--default"),
            metavar="VAL",
            default=None,
            help="Default value returned if variable does not exist"),
        'json': Arg(
            ("-j", "--json"),
            help="Deserialize JSON variable",
            action="store_true"),
        'var_import': Arg(
            ("-i", "--import"),
            metavar="FILEPATH",
            help="Import variables from JSON file"),
        'var_export': Arg(
            ("-e", "--export"),
            metavar="FILEPATH",
            help="Export variables to JSON file"),
        'var_delete': Arg(
            ("-x", "--delete"),
            metavar="KEY",
            help="Delete a variable"),
        # kerberos
        'principal': Arg(
            ("principal",), "kerberos principal",
            nargs='?', default=conf.get('kerberos', 'principal')),
        'keytab': Arg(
            ("-kt", "--keytab"), "keytab",
            nargs='?', default=conf.get('kerberos', 'keytab')),
        # run
        # TODO(aoen): "force" is a poor choice of name here since it implies it overrides
        # all dependencies (not just past success), e.g. the ignore_depends_on_past
        # dependency. This flag should be deprecated and renamed to 'ignore_ti_state' and
        # the "ignore_all_dependencies" command should be called the"force" command
        # instead.
        'interactive': Arg(
            ('-int', '--interactive'),
            help='Do not capture standard output and error streams '
                 '(useful for interactive debugging)',
            action='store_true'),
        'force': Arg(
            ("-f", "--force"),
            "Ignore previous task instance state, rerun regardless if task already "
            "succeeded/failed",
            "store_true"),
        'raw': Arg(("-r", "--raw"), argparse.SUPPRESS, "store_true"),
        'ignore_all_dependencies': Arg(
            ("-A", "--ignore_all_dependencies"),
            "Ignores all non-critical dependencies, including ignore_ti_state and "
            "ignore_task_deps",
            "store_true"),
        # TODO(aoen): ignore_dependencies is a poor choice of name here because it is too
        # vague (e.g. a task being in the appropriate state to be run is also a dependency
        # but is not ignored by this flag), the name 'ignore_task_dependencies' is
        # slightly better (as it ignores all dependencies that are specific to the task),
        # so deprecate the old command name and use this instead.
        'ignore_dependencies': Arg(
            ("-i", "--ignore_dependencies"),
            "Ignore task-specific dependencies, e.g. upstream, depends_on_past, and "
            "retry delay dependencies",
            "store_true"),
        'ignore_depends_on_past': Arg(
            ("-I", "--ignore_depends_on_past"),
            "Ignore depends_on_past dependencies (but respect "
            "upstream dependencies)",
            "store_true"),
        'ship_dag': Arg(
            ("--ship_dag",),
            "Pickles (serializes) the DAG and ships it to the worker",
            "store_true"),
        'pickle': Arg(
            ("-p", "--pickle"),
            "Serialized pickle object of the entire dag (used internally)"),
        'job_id': Arg(("-j", "--job_id"), argparse.SUPPRESS),
        'cfg_path': Arg(
            ("--cfg_path",), "Path to config file to use instead of airflow.cfg"),
        # webserver
        'port': Arg(
            ("-p", "--port"),
            default=conf.get('webserver', 'WEB_SERVER_PORT'),
            type=int,
            help="The port on which to run the server"),
        'ssl_cert': Arg(
            ("--ssl_cert",),
            default=conf.get('webserver', 'WEB_SERVER_SSL_CERT'),
            help="Path to the SSL certificate for the webserver"),
        'ssl_key': Arg(
            ("--ssl_key",),
            default=conf.get('webserver', 'WEB_SERVER_SSL_KEY'),
            help="Path to the key to use with the SSL certificate"),
        'workers': Arg(
            ("-w", "--workers"),
            default=conf.get('webserver', 'WORKERS'),
            type=int,
            help="Number of workers to run the webserver on"),
        'workerclass': Arg(
            ("-k", "--workerclass"),
            default=conf.get('webserver', 'WORKER_CLASS'),
            choices=['sync', 'eventlet', 'gevent', 'tornado'],
            help="The worker class to use for Gunicorn"),
        'worker_timeout': Arg(
            ("-t", "--worker_timeout"),
            default=conf.get('webserver', 'WEB_SERVER_WORKER_TIMEOUT'),
            type=int,
            help="The timeout for waiting on webserver workers"),
        'hostname': Arg(
            ("-hn", "--hostname"),
            default=conf.get('webserver', 'WEB_SERVER_HOST'),
            help="Set the hostname on which to run the web server"),
        'debug': Arg(
            ("-d", "--debug"),
            "Use the server that ships with Flask in debug mode",
            "store_true"),
        'access_logfile': Arg(
            ("-A", "--access_logfile"),
            default=conf.get('webserver', 'ACCESS_LOGFILE'),
            help="The logfile to store the webserver access log. Use '-' to print to "
                 "stderr."),
        'error_logfile': Arg(
            ("-E", "--error_logfile"),
            default=conf.get('webserver', 'ERROR_LOGFILE'),
            help="The logfile to store the webserver error log. Use '-' to print to "
                 "stderr."),
        # scheduler
        'dag_id_opt': Arg(("-d", "--dag_id"), help="The id of the dag to run"),
        'run_duration': Arg(
            ("-r", "--run-duration"),
            default=None, type=int,
            help="Set number of seconds to execute before exiting"),
        'num_runs': Arg(
            ("-n", "--num_runs"),
            default=-1, type=int,
            help="Set the number of runs to execute before exiting"),
        # worker
        'do_pickle': Arg(
            ("-p", "--do_pickle"),
            default=False,
            help=(
                "Attempt to pickle the DAG object to send over "
                "to the workers, instead of letting workers run their version "
                "of the code."),
            action="store_true"),
        'queues': Arg(
            ("-q", "--queues"),
            help="Comma delimited list of queues to serve",
            default=conf.get('celery', 'DEFAULT_QUEUE')),
        'concurrency': Arg(
            ("-c", "--concurrency"),
            type=int,
            help="The number of worker processes",
            default=conf.get('celery', 'worker_concurrency')),
        'celery_hostname': Arg(
            ("-cn", "--celery_hostname"),
            help=("Set the hostname of celery worker "
                  "if you have multiple workers on a single machine.")),
        # flower
        'broker_api': Arg(("-a", "--broker_api"), help="Broker api"),
        'flower_hostname': Arg(
            ("-hn", "--hostname"),
            default=conf.get('celery', 'FLOWER_HOST'),
            help="Set the hostname on which to run the server"),
        'flower_port': Arg(
            ("-p", "--port"),
            default=conf.get('celery', 'FLOWER_PORT'),
            type=int,
            help="The port on which to run the server"),
        'flower_conf': Arg(
            ("-fc", "--flower_conf"),
            help="Configuration file for flower"),
        'flower_url_prefix': Arg(
            ("-u", "--url_prefix"),
            default=conf.get('celery', 'FLOWER_URL_PREFIX'),
            help="URL prefix for Flower"),
        'task_params': Arg(
            ("-tp", "--task_params"),
            help="Sends a JSON params dict to the task"),
        # connections
        'list_connections': Arg(
            ('-l', '--list'),
            help='List all connections',
            action='store_true'),
        'add_connection': Arg(
            ('-a', '--add'),
            help='Add a connection',
            action='store_true'),
        'delete_connection': Arg(
            ('-d', '--delete'),
            help='Delete a connection',
            action='store_true'),
        'conn_id': Arg(
            ('--conn_id',),
            help='Connection id, required to add/delete a connection',
            type=str),
        'conn_uri': Arg(
            ('--conn_uri',),
            help='Connection URI, required to add a connection without conn_type',
            type=str),
        'conn_type': Arg(
            ('--conn_type',),
            help='Connection type, required to add a connection without conn_uri',
            type=str),
        'conn_host': Arg(
            ('--conn_host',),
            help='Connection host, optional when adding a connection',
            type=str),
        'conn_login': Arg(
            ('--conn_login',),
            help='Connection login, optional when adding a connection',
            type=str),
        'conn_password': Arg(
            ('--conn_password',),
            help='Connection password, optional when adding a connection',
            type=str),
        'conn_schema': Arg(
            ('--conn_schema',),
            help='Connection schema, optional when adding a connection',
            type=str),
        'conn_port': Arg(
            ('--conn_port',),
            help='Connection port, optional when adding a connection',
            type=str),
        'conn_extra': Arg(
            ('--conn_extra',),
            help='Connection `Extra` field, optional when adding a connection',
            type=str),
        # create_user
        'role': Arg(
            ('-r', '--role',),
            help='Role of the user. Existing roles include Admin, '
                 'User, Op, Viewer, and Public',
            type=str),
        'firstname': Arg(
            ('-f', '--firstname',),
            help='First name of the user',
            type=str),
        'lastname': Arg(
            ('-l', '--lastname',),
            help='Last name of the user',
            type=str),
        'email': Arg(
            ('-e', '--email',),
            help='Email of the user',
            type=str),
        'password': Arg(
            ('-p', '--password',),
            help='Password of the user',
            type=str),
        'use_random_password': Arg(
            ('--use_random_password',),
            help='Do not prompt for password.  Use random string instead',
            default=False,
            action='store_true'),
    }
    subparsers = (
        {
            'func': backfill,
            'help': "Run subsections of a DAG for a specified date range. "
                    "If reset_dag_run option is used,"
                    " backfill will first prompt users whether airflow "
                    "should clear all the previous dag_run and task_instances "
                    "within the backfill date range."
                    "If rerun_failed_tasks is used, backfill "
                    "will auto re-run the previous failed task instances"
                    " within the backfill date range.",
            'args': (
                'dag_id', 'task_regex', 'start_date', 'end_date',
                'mark_success', 'local', 'donot_pickle',
                'bf_ignore_dependencies', 'bf_ignore_first_depends_on_past',
                'subdir', 'pool', 'delay_on_limit', 'dry_run', 'verbose', 'conf',
                'reset_dag_run', 'rerun_failed_tasks',
            )
        }, {
            'func': list_dag_runs,
            'help': "List dag runs given a DAG id. If state option is given, it will only"
                    "search for all the dagruns with the given state. "
                    "If no_backfill option is given, it will filter out"
                    "all backfill dagruns for given dag id.",
            'args': (
                'dag_id', 'no_backfill', 'state'
            )
        }, {
            'func': list_tasks,
            'help': "List the tasks within a DAG",
            'args': ('dag_id', 'tree', 'subdir'),
        }, {
            'func': clear,
            'help': "Clear a set of task instance, as if they never ran",
            'args': (
                'dag_id', 'task_regex', 'start_date', 'end_date', 'subdir',
                'upstream', 'downstream', 'no_confirm', 'only_failed',
                'only_running', 'exclude_subdags', 'dag_regex'),
        }, {
            'func': pause,
            'help': "Pause a DAG",
            'args': ('dag_id', 'subdir'),
        }, {
            'func': unpause,
            'help': "Resume a paused DAG",
            'args': ('dag_id', 'subdir'),
        }, {
            'func': trigger_dag,
            'help': "Trigger a DAG run",
            'args': ('dag_id', 'subdir', 'run_id', 'conf', 'exec_date'),
        }, {
            'func': delete_dag,
            'help': "Delete all DB records related to the specified DAG",
            'args': ('dag_id', 'yes',),
        }, {
            'func': pool,
            'help': "CRUD operations on pools",
            "args": ('pool_set', 'pool_get', 'pool_delete'),
        }, {
            'func': variables,
            'help': "CRUD operations on variables",
            "args": ('set', 'get', 'json', 'default',
                     'var_import', 'var_export', 'var_delete'),
        }, {
            'func': kerberos,
            'help': "Start a kerberos ticket renewer",
            'args': ('principal', 'keytab', 'pid',
                     'daemon', 'stdout', 'stderr', 'log_file'),
        }, {
            'func': render,
            'help': "Render a task instance's template(s)",
            'args': ('dag_id', 'task_id', 'execution_date', 'subdir'),
        }, {
            'func': run,
            'help': "Run a single task instance",
            'args': (
                'dag_id', 'task_id', 'execution_date', 'subdir',
                'mark_success', 'force', 'pool', 'cfg_path',
                'local', 'raw', 'ignore_all_dependencies', 'ignore_dependencies',
                'ignore_depends_on_past', 'ship_dag', 'pickle', 'job_id', 'interactive',),
        }, {
            'func': initdb,
            'help': "Initialize the metadata database",
            'args': tuple(),
        }, {
            'func': list_dags,
            'help': "List all the DAGs",
            'args': ('subdir', 'report'),
        }, {
            'func': dag_state,
            'help': "Get the status of a dag run",
            'args': ('dag_id', 'execution_date', 'subdir'),
        }, {
            'func': task_failed_deps,
            'help': (
                "Returns the unmet dependencies for a task instance from the perspective "
                "of the scheduler. In other words, why a task instance doesn't get "
                "scheduled and then queued by the scheduler, and then run by an "
                "executor)."),
            'args': ('dag_id', 'task_id', 'execution_date', 'subdir'),
        }, {
            'func': task_state,
            'help': "Get the status of a task instance",
            'args': ('dag_id', 'task_id', 'execution_date', 'subdir'),
        }, {
            'func': serve_logs,
            'help': "Serve logs generate by worker",
            'args': tuple(),
        }, {
            'func': test,
            'help': (
                "Test a task instance. This will run a task without checking for "
                "dependencies or recording its state in the database."),
            'args': (
                'dag_id', 'task_id', 'execution_date', 'subdir', 'dry_run',
                'task_params'),
        }, {
            'func': webserver,
            'help': "Start a Airflow webserver instance",
            'args': ('port', 'workers', 'workerclass', 'worker_timeout', 'hostname',
                     'pid', 'daemon', 'stdout', 'stderr', 'access_logfile',
                     'error_logfile', 'log_file', 'ssl_cert', 'ssl_key', 'debug'),
        }, {
            'func': resetdb,
            'help': "Burn down and rebuild the metadata database",
            'args': ('yes',),
        }, {
            'func': upgradedb,
            'help': "Upgrade the metadata database to latest version",
            'args': tuple(),
        }, {
            'func': scheduler,
            'help': "Start a scheduler instance",
            'args': ('dag_id_opt', 'subdir', 'run_duration', 'num_runs',
                     'do_pickle', 'pid', 'daemon', 'stdout', 'stderr',
                     'log_file'),
        }, {
            'func': worker,
            'help': "Start a Celery worker node",
            'args': ('do_pickle', 'queues', 'concurrency', 'celery_hostname',
                     'pid', 'daemon', 'stdout', 'stderr', 'log_file'),
        }, {
            'func': flower,
            'help': "Start a Celery Flower",
            'args': ('flower_hostname', 'flower_port', 'flower_conf', 'flower_url_prefix',
                     'broker_api', 'pid', 'daemon', 'stdout', 'stderr', 'log_file'),
        }, {
            'func': version,
            'help': "Show the version",
            'args': tuple(),
        }, {
            'func': connections,
            'help': "List/Add/Delete connections",
            'args': ('list_connections', 'add_connection', 'delete_connection',
                     'conn_id', 'conn_uri', 'conn_extra') + tuple(alternative_conn_specs),
        }, {
            'func': create_user,
            'help': "Create an account for the Web UI",
            'args': ('role', 'username', 'email', 'firstname', 'lastname',
                     'password', 'use_random_password'),
        }, {
            'func': delete_user,
            'help': "Delete an account for the Web UI",
            'args': ('username',),
        }, {
            'func': list_users,
            'help': "List accounts for the Web UI",
            'args': tuple(),
        },
        {
            'func': sync_perm,
            'help': "Update existing role's permissions.",
            'args': tuple(),
        }
    )
    subparsers_dict = {sp['func'].__name__: sp for sp in subparsers}
    dag_subparsers = (
        'list_tasks', 'backfill', 'test', 'run', 'pause', 'unpause', 'list_dag_runs')

    @classmethod
    def get_parser(cls, dag_parser=False):
        parser = argparse.ArgumentParser()
        subparsers = parser.add_subparsers(
            help='sub-command help', dest='subcommand')
        subparsers.required = True

        subparser_list = cls.dag_subparsers if dag_parser else cls.subparsers_dict.keys()
        for sub in subparser_list:
            sub = cls.subparsers_dict[sub]
            sp = subparsers.add_parser(sub['func'].__name__, help=sub['help'])
            for arg in sub['args']:
                if 'dag_id' in arg and dag_parser:
                    continue
                arg = cls.args[arg]
                kwargs = {
                    f: getattr(arg, f)
                    for f in arg._fields if f != 'flags' and getattr(arg, f)}
                sp.add_argument(*arg.flags, **kwargs)
            sp.set_defaults(func=sub['func'])
        return parser


def get_parser():
    return CLIFactory.get_parser()<|MERGE_RESOLUTION|>--- conflicted
+++ resolved
@@ -124,17 +124,17 @@
 def setup_locations(process, pid=None, stdout=None, stderr=None, log=None):
     """获得pid文件路径 ."""
     if not stderr:
-        stderr = os.path.join(os.path.expanduser(
-            settings.AIRFLOW_HOME), "airflow-{}.err".format(process))
+        stderr = os.path.join(os.path.expanduser(settings.AIRFLOW_HOME),
+                              'airflow-{}.err'.format(process))
     if not stdout:
-        stdout = os.path.join(os.path.expanduser(
-            settings.AIRFLOW_HOME), "airflow-{}.out".format(process))
+        stdout = os.path.join(os.path.expanduser(settings.AIRFLOW_HOME),
+                              'airflow-{}.out'.format(process))
     if not log:
-        log = os.path.join(os.path.expanduser(
-            settings.AIRFLOW_HOME), "airflow-{}.log".format(process))
+        log = os.path.join(os.path.expanduser(settings.AIRFLOW_HOME),
+                           'airflow-{}.log'.format(process))
     if not pid:
-        pid = os.path.join(os.path.expanduser(
-            settings.AIRFLOW_HOME), "airflow-{}.pid".format(process))
+        pid = os.path.join(os.path.expanduser(settings.AIRFLOW_HOME),
+                           'airflow-{}.pid'.format(process))
 
     return pid, stdout, stderr, log
 
@@ -383,8 +383,7 @@
 
     with open(filepath, 'w') as varfile:
         varfile.write(json.dumps(var_dict, sort_keys=True, indent=4))
-    print("{} variables successfully exported to {}".format(
-        len(var_dict), filepath))
+    print("{} variables successfully exported to {}".format(len(var_dict), filepath))
 
 
 @cli_utils.action_logging
@@ -793,22 +792,15 @@
             num_ready_workers_running = \
                 get_num_ready_workers_running(gunicorn_master_proc)
 
-            state = '[{0} / {1}]'.format(num_ready_workers_running,
-                                         num_workers_running)
-
-            # Whenever some workers are not ready, wait until all workers are
-            # ready
+            state = '[{0} / {1}]'.format(num_ready_workers_running, num_workers_running)
+
+            # Whenever some workers are not ready, wait until all workers are ready
             if num_ready_workers_running < num_workers_running:
                 log.debug('%s some workers are starting up, waiting...', state)
                 sys.stdout.flush()
                 time.sleep(1)
 
-<<<<<<< HEAD
-            # Kill a worker gracefully by asking gunicorn to reduce number of
-            # workers
-=======
             # Kill a worker gracefully by asking gunicorn to reduce number of workers
->>>>>>> 6e3a2fc8
             # 删除多余的子进程
             elif num_workers_running > num_workers_expected:
                 excess = num_workers_running - num_workers_expected
@@ -819,15 +811,12 @@
                     excess -= 1
                     # 验证需要删除的子进程在规定时间内是否被关闭，如果没有关闭则抛出异常 AirflowWebServerTimeout
                     wait_until_true(lambda: num_workers_expected + excess ==
-                                    get_num_workers_running(
-                                        gunicorn_master_proc),
+                                    get_num_workers_running(gunicorn_master_proc),
                                     master_timeout)
 
-            # Start a new worker by asking gunicorn to increase number of
-            # workers
+            # Start a new worker by asking gunicorn to increase number of workers
             elif num_workers_running == num_workers_expected:
-                refresh_interval = conf.getint(
-                    'webserver', 'worker_refresh_interval')
+                refresh_interval = conf.getint('webserver', 'worker_refresh_interval')
                 log.debug(
                     '%s sleeping for %ss starting doing a refresh...',
                     state, refresh_interval
@@ -861,15 +850,8 @@
     print(settings.HEADER)
 
     # 获得日志配置
-<<<<<<< HEAD
-    access_logfile = args.access_logfile or conf.get(
-        'webserver', 'access_logfile')
-    error_logfile = args.error_logfile or conf.get(
-        'webserver', 'error_logfile')
-=======
     access_logfile = args.access_logfile or conf.get('webserver', 'access_logfile')
     error_logfile = args.error_logfile or conf.get('webserver', 'error_logfile')
->>>>>>> 6e3a2fc8
     # 获得webserver worker数量
     num_workers = args.workers or conf.get('webserver', 'workers')
     # 获得worker超时时间
@@ -984,10 +966,8 @@
         def monitor_gunicorn(gunicorn_master_proc):
             # These run forever until SIG{INT, TERM, KILL, ...} signal is sent
             if conf.getint('webserver', 'worker_refresh_interval') > 0:
-                master_timeout = conf.getint(
-                    'webserver', 'web_server_master_timeout')
-                restart_workers(gunicorn_master_proc,
-                                num_workers, master_timeout)
+                master_timeout = conf.getint('webserver', 'web_server_master_timeout')
+                restart_workers(gunicorn_master_proc, num_workers, master_timeout)
             else:
                 while gunicorn_master_proc.poll() is None:
                     time.sleep(1)
@@ -1018,8 +998,7 @@
                             gunicorn_master_proc_pid = int(f.read())
                             break
                     except IOError:
-                        log.debug(
-                            "Waiting for gunicorn's pid file to be created.")
+                        log.debug("Waiting for gunicorn's pid file to be created.")
                         time.sleep(0.1)
 
                 # 启动gunicorn进程
@@ -1141,8 +1120,7 @@
             stderr=stderr,
         )
         with ctx:
-            sp = subprocess.Popen(
-                ['airflow', 'serve_logs'], env=env, close_fds=True)
+            sp = subprocess.Popen(['airflow', 'serve_logs'], env=env, close_fds=True)
             worker.run(**options)
             sp.kill()
 
@@ -1152,8 +1130,7 @@
         signal.signal(signal.SIGINT, sigint_handler)
         signal.signal(signal.SIGTERM, sigint_handler)
 
-        sp = subprocess.Popen(['airflow', 'serve_logs'],
-                              env=env, close_fds=True)
+        sp = subprocess.Popen(['airflow', 'serve_logs'], env=env, close_fds=True)
 
         worker.run(**options)
         sp.kill()
