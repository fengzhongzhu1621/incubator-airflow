--- conflicted
+++ resolved
@@ -23,16 +23,10 @@
 
 if __name__ == '__main__':
 
-<<<<<<< HEAD
     # 如果使用kerberos认证服务，则需要配置文件中设置相关的环境变量
-    if configuration.get("core", "security") == 'kerberos':
-        os.environ['KRB5CCNAME'] = configuration.get('kerberos', 'ccache')
-        os.environ['KRB5_KTNAME'] = configuration.get('kerberos', 'keytab')
-=======
     if configuration.conf.get("core", "security") == 'kerberos':
         os.environ['KRB5CCNAME'] = configuration.conf.get('kerberos', 'ccache')
         os.environ['KRB5_KTNAME'] = configuration.conf.get('kerberos', 'keytab')
->>>>>>> 1d3bb547
 
     parser = CLIFactory.get_parser()
     args = parser.parse_args()
