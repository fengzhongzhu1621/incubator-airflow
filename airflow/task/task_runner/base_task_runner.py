# -*- coding: utf-8 -*-
#
# Licensed to the Apache Software Foundation (ASF) under one
# or more contributor license agreements.  See the NOTICE file
# distributed with this work for additional information
# regarding copyright ownership.  The ASF licenses this file
# to you under the Apache License, Version 2.0 (the
# "License"); you may not use this file except in compliance
# with the License.  You may obtain a copy of the License at
#
#   http://www.apache.org/licenses/LICENSE-2.0
#
# Unless required by applicable law or agreed to in writing,
# software distributed under the License is distributed on an
# "AS IS" BASIS, WITHOUT WARRANTIES OR CONDITIONS OF ANY
# KIND, either express or implied.  See the License for the
# specific language governing permissions and limitations
# under the License.

from __future__ import unicode_literals

import getpass
import os
import subprocess
import threading

from airflow.utils.log.logging_mixin import LoggingMixin

from airflow import configuration as conf
from airflow.utils.configuration import tmp_configuration_copy


PYTHONPATH_VAR = 'PYTHONPATH'


class BaseTaskRunner(LoggingMixin):
    """
    Runs Airflow task instances by invoking the `airflow run` command with raw
    mode enabled in a subprocess.
    """

    def __init__(self, local_task_job):
        """
        :param local_task_job: The local task job associated with running the
        associated task instance.
        :type local_task_job: airflow.jobs.LocalTaskJob
        """
        # Pass task instance context into log handlers to setup the logger.
        super(BaseTaskRunner, self).__init__(local_task_job.task_instance)
        self._task_instance = local_task_job.task_instance

        popen_prepend = []
        if self._task_instance.run_as_user:
            self.run_as_user = self._task_instance.run_as_user
        else:
            try:
                self.run_as_user = conf.get('core', 'default_impersonation')
            except conf.AirflowConfigException:
                self.run_as_user = None

        # Always provide a copy of the configuration file settings
        cfg_path = tmp_configuration_copy()
        # The following command should always work since the user doing chmod is the same
        # as the one who just created the file.
        subprocess.call(
            ['chmod', '600', cfg_path],
            close_fds=True
        )

        # Add sudo commands to change user if we need to. Needed to handle SubDagOperator
        # case using a SequentialExecutor.
        self.log.debug("Planning to run as the %s user", self.run_as_user)
        if self.run_as_user and (self.run_as_user != getpass.getuser()):
            # Give ownership of file to user; only they can read and write
            subprocess.call(
                ['sudo', 'chown', self.run_as_user, cfg_path],
                close_fds=True
            )

            # propagate PYTHONPATH environment variable
            pythonpath_value = os.environ.get(PYTHONPATH_VAR, '')
            popen_prepend = ['sudo', '-E', '-H', '-u', self.run_as_user]

            if pythonpath_value:
                popen_prepend.append('{}={}'.format(PYTHONPATH_VAR, pythonpath_value))

        self._cfg_path = cfg_path
        self._command = popen_prepend + self._task_instance.command_as_list(
            raw=True,
            pickle_id=local_task_job.pickle_id,
            mark_success=local_task_job.mark_success,
            job_id=local_task_job.id,
            pool=local_task_job.pool,
            cfg_path=cfg_path,
        )
        self.process = None

    def _read_task_logs(self, stream):
        while True:
            line = stream.readline()
            if isinstance(line, bytes):
                line = line.decode('utf-8')
            if len(line) == 0:
                break
            self.log.info('Job %s: Subtask %s %s',
                          self._task_instance.job_id, self._task_instance.task_id,
                          line.rstrip('\n'))

<<<<<<< HEAD
    def run_command(self, run_with, join_args=False):
=======
    def run_command(self, run_with=None, join_args=False):
>>>>>>> 6e3a2fc8
        """运行任务实例： airflow run --raw
        Run the task command

        :param run_with: list of tokens to run the task command with
        E.g. ['bash', '-c']
        :type run_with: list
        :param join_args: whether to concatenate the list of command tokens
        E.g. ['airflow', 'run'] vs ['airflow run']
        :param join_args: bool
        :return: the process that was run
        :rtype: subprocess.Popen
        """
        # 运行operator
<<<<<<< HEAD
=======
        run_with = run_with or []
>>>>>>> 6e3a2fc8
        cmd = [" ".join(self._command)] if join_args else self._command
        full_cmd = run_with + cmd

        self.log.info('Running: %s', full_cmd)
        proc = subprocess.Popen(
            full_cmd,
            stdout=subprocess.PIPE,
            stderr=subprocess.STDOUT,
            universal_newlines=True,
            close_fds=True,
            env=os.environ.copy(),
            preexec_fn=os.setsid
        )

        # 启动一个线程，在命令执行完成后记录相关日志
        # airflow run --raw 命令执行完成后打印日志
        # Start daemon thread to read subprocess logging output
        log_reader = threading.Thread(
            target=self._read_task_logs,
            args=(proc.stdout,),
        )
        # 主线程结束时，子线程也随之结束
        log_reader.daemon = True
        log_reader.start()
        return proc

    def start(self):
        """
        Start running the task instance in a subprocess.
        """
        raise NotImplementedError()

    def return_code(self):
        """
        :return: The return code associated with running the task instance or
        None if the task is not yet done.
        :rtype int:
        """
        raise NotImplementedError()

    def terminate(self):
        """
        Kill the running task instance.
        """
        raise NotImplementedError()

    def on_finish(self):
        """删除临时配置文件
        A callback that should be called when this is done running.
        """
        if self._cfg_path and os.path.isfile(self._cfg_path):
            subprocess.call(['sudo', 'rm', self._cfg_path], close_fds=True)<|MERGE_RESOLUTION|>--- conflicted
+++ resolved
@@ -106,11 +106,7 @@
                           self._task_instance.job_id, self._task_instance.task_id,
                           line.rstrip('\n'))
 
-<<<<<<< HEAD
-    def run_command(self, run_with, join_args=False):
-=======
     def run_command(self, run_with=None, join_args=False):
->>>>>>> 6e3a2fc8
         """运行任务实例： airflow run --raw
         Run the task command
 
@@ -124,10 +120,7 @@
         :rtype: subprocess.Popen
         """
         # 运行operator
-<<<<<<< HEAD
-=======
         run_with = run_with or []
->>>>>>> 6e3a2fc8
         cmd = [" ".join(self._command)] if join_args else self._command
         full_cmd = run_with + cmd
 
