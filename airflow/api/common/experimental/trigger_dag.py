# -*- coding: utf-8 -*-
#
# Licensed to the Apache Software Foundation (ASF) under one
# or more contributor license agreements.  See the NOTICE file
# distributed with this work for additional information
# regarding copyright ownership.  The ASF licenses this file
# to you under the Apache License, Version 2.0 (the
# "License"); you may not use this file except in compliance
# with the License.  You may obtain a copy of the License at
#
#   http://www.apache.org/licenses/LICENSE-2.0
#
# Unless required by applicable law or agreed to in writing,
# software distributed under the License is distributed on an
# "AS IS" BASIS, WITHOUT WARRANTIES OR CONDITIONS OF ANY
# KIND, either express or implied.  See the License for the
# specific language governing permissions and limitations
# under the License.

import json

from airflow.exceptions import DagRunAlreadyExists, DagNotFound
from airflow.models import DagRun, DagBag, DagModel
from airflow.utils import timezone
from airflow.utils.state import State


def _trigger_dag(
        dag_id,
        dag_bag,
        dag_run,
        run_id,
        conf,
        execution_date,
        replace_microseconds,
):
    if dag_id not in dag_bag.dags:
        raise DagNotFound("Dag id {} not found".format(dag_id))

<<<<<<< HEAD
    if dag_id not in dagbag.dags:
        raise AirflowException("Dag id {} not found".format(dag_id))

    # 根据dag_id获得的dag对象
    dag = dagbag.get_dag(dag_id)
=======
    dag = dag_bag.get_dag(dag_id)
>>>>>>> 00adade4

    # 获得调度时间
    if not execution_date:
        execution_date = timezone.utcnow()

    # 验证调度时间必须存在时区信息
    assert timezone.is_localized(execution_date)

    if replace_microseconds:
        execution_date = execution_date.replace(microsecond=0)

    # 获得dag实例运行ID，默认调度时间与run_id关联
    # 还有一种情况是，同一个调度时间有多个run_id
    if not run_id:
        run_id = "manual__{0}".format(execution_date.isoformat())

<<<<<<< HEAD
    # 判断dag实例是否存在，(dag_id, run_id)可以确认唯一性
    dr = DagRun.find(dag_id=dag_id, run_id=run_id)
=======
    dr = dag_run.find(dag_id=dag_id, run_id=run_id)
>>>>>>> 00adade4
    if dr:
        raise DagRunAlreadyExists("Run id {} already exists for dag id {}".format(
            run_id,
            dag_id
        ))

    # 获得dag实例参数配置
    run_conf = None
    if conf:
        run_conf = json.loads(conf)

<<<<<<< HEAD
    # 创建dag_run，并返回此实例
    trigger = dag.create_dagrun(
=======
    triggers = list()
    dags_to_trigger = list()
    dags_to_trigger.append(dag)
    while dags_to_trigger:
        dag = dags_to_trigger.pop()
        trigger = dag.create_dagrun(
            run_id=run_id,
            execution_date=execution_date,
            state=State.RUNNING,
            conf=run_conf,
            external_trigger=True,
        )
        triggers.append(trigger)
        if dag.subdags:
            dags_to_trigger.extend(dag.subdags)
    return triggers


def trigger_dag(
        dag_id,
        run_id=None,
        conf=None,
        execution_date=None,
        replace_microseconds=True,
):
    dag_model = DagModel.get_current(dag_id)
    if dag_model is None:
        raise DagNotFound("Dag id {} not found in DagModel".format(dag_id))
    dagbag = DagBag(dag_folder=dag_model.fileloc)
    dag_run = DagRun()
    triggers = _trigger_dag(
        dag_id=dag_id,
        dag_run=dag_run,
        dag_bag=dagbag,
>>>>>>> 00adade4
        run_id=run_id,
        conf=conf,
        execution_date=execution_date,
        replace_microseconds=replace_microseconds,
    )

<<<<<<< HEAD
    # 返回dag实例
    return trigger
=======
    return triggers[0] if triggers else None
>>>>>>> 00adade4
<|MERGE_RESOLUTION|>--- conflicted
+++ resolved
@@ -37,15 +37,8 @@
     if dag_id not in dag_bag.dags:
         raise DagNotFound("Dag id {} not found".format(dag_id))
 
-<<<<<<< HEAD
-    if dag_id not in dagbag.dags:
-        raise AirflowException("Dag id {} not found".format(dag_id))
-
     # 根据dag_id获得的dag对象
-    dag = dagbag.get_dag(dag_id)
-=======
     dag = dag_bag.get_dag(dag_id)
->>>>>>> 00adade4
 
     # 获得调度时间
     if not execution_date:
@@ -62,12 +55,8 @@
     if not run_id:
         run_id = "manual__{0}".format(execution_date.isoformat())
 
-<<<<<<< HEAD
     # 判断dag实例是否存在，(dag_id, run_id)可以确认唯一性
-    dr = DagRun.find(dag_id=dag_id, run_id=run_id)
-=======
     dr = dag_run.find(dag_id=dag_id, run_id=run_id)
->>>>>>> 00adade4
     if dr:
         raise DagRunAlreadyExists("Run id {} already exists for dag id {}".format(
             run_id,
@@ -79,10 +68,6 @@
     if conf:
         run_conf = json.loads(conf)
 
-<<<<<<< HEAD
-    # 创建dag_run，并返回此实例
-    trigger = dag.create_dagrun(
-=======
     triggers = list()
     dags_to_trigger = list()
     dags_to_trigger.append(dag)
@@ -99,8 +84,7 @@
         if dag.subdags:
             dags_to_trigger.extend(dag.subdags)
     return triggers
-
-
+    # 创建dag_run，并返回此实例
 def trigger_dag(
         dag_id,
         run_id=None,
@@ -117,16 +101,11 @@
         dag_id=dag_id,
         dag_run=dag_run,
         dag_bag=dagbag,
->>>>>>> 00adade4
         run_id=run_id,
         conf=conf,
         execution_date=execution_date,
         replace_microseconds=replace_microseconds,
     )
 
-<<<<<<< HEAD
     # 返回dag实例
-    return trigger
-=======
-    return triggers[0] if triggers else None
->>>>>>> 00adade4
+    return triggers[0] if triggers else None