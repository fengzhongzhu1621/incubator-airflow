# -*- coding: utf-8 -*-
#
# Licensed to the Apache Software Foundation (ASF) under one
# or more contributor license agreements.  See the NOTICE file
# distributed with this work for additional information
# regarding copyright ownership.  The ASF licenses this file
# to you under the Apache License, Version 2.0 (the
# "License"); you may not use this file except in compliance
# with the License.  You may obtain a copy of the License at
#
#   http://www.apache.org/licenses/LICENSE-2.0
#
# Unless required by applicable law or agreed to in writing,
# software distributed under the License is distributed on an
# "AS IS" BASIS, WITHOUT WARRANTIES OR CONDITIONS OF ANY
# KIND, either express or implied.  See the License for the
# specific language governing permissions and limitations
# under the License.

import datetime
import json

from airflow.exceptions import DagRunAlreadyExists, DagNotFound
from airflow.models import DagRun, DagBag, DagModel
from airflow.utils.state import State


def _trigger_dag(
        dag_id,
        dag_bag,
        dag_run,
        run_id,
        conf,
        execution_date,
        replace_microseconds,
):
    if dag_id not in dag_bag.dags:
        raise DagNotFound("Dag id {} not found".format(dag_id))

<<<<<<< HEAD
    if dag_id not in dagbag.dags:
        raise AirflowException("Dag id {} not found".format(dag_id))

    # 根据dag_id获得的dag对象
    dag = dagbag.get_dag(dag_id)
=======
    # 根据dag_id获得的dag对象
    dag = dag_bag.get_dag(dag_id)
>>>>>>> 6e3a2fc8

    # 获得调度时间
    if not execution_date:
        execution_date = datetime.datetime.now()

    # 验证调度时间必须存在时区信息
<<<<<<< HEAD
    assert timezone.is_localized(execution_date)
=======
    assert isinstance(execution_date, datetime.datetime)
>>>>>>> 6e3a2fc8

    if replace_microseconds:
        execution_date = execution_date.replace(microsecond=0)

    # 获得dag实例运行ID，默认调度时间与run_id关联
    # 还有一种情况是，同一个调度时间有多个run_id
    if not run_id:
        run_id = "manual__{0}".format(execution_date.isoformat())

    # 判断dag实例是否存在，(dag_id, run_id)可以确认唯一性
<<<<<<< HEAD
    dr = DagRun.find(dag_id=dag_id, run_id=run_id)
=======
    dr = dag_run.find(dag_id=dag_id, run_id=run_id)
>>>>>>> 6e3a2fc8
    if dr:
        raise DagRunAlreadyExists("Run id {} already exists for dag id {}".format(
            run_id,
            dag_id
        ))

    # 获得dag实例参数配置
    run_conf = None
    if conf:
        run_conf = json.loads(conf)

<<<<<<< HEAD
    # 创建dag_run，并返回此实例
    trigger = dag.create_dagrun(
=======
    triggers = list()
    dags_to_trigger = list()
    dags_to_trigger.append(dag)
    while dags_to_trigger:
        dag = dags_to_trigger.pop()
        trigger = dag.create_dagrun(
            run_id=run_id,
            execution_date=execution_date,
            state=State.RUNNING,
            conf=run_conf,
            external_trigger=True,
        )
        triggers.append(trigger)
        if dag.subdags:
            dags_to_trigger.extend(dag.subdags)
    return triggers
    # 创建dag_run，并返回此实例
def trigger_dag(
        dag_id,
        run_id=None,
        conf=None,
        execution_date=None,
        replace_microseconds=True,
):
    dag_model = DagModel.get_current(dag_id)
    if dag_model is None:
        raise DagNotFound("Dag id {} not found in DagModel".format(dag_id))
    dagbag = DagBag(dag_folder=dag_model.fileloc)
    dag_run = DagRun()
    triggers = _trigger_dag(
        dag_id=dag_id,
        dag_run=dag_run,
        dag_bag=dagbag,
>>>>>>> 6e3a2fc8
        run_id=run_id,
        conf=conf,
        execution_date=execution_date,
        replace_microseconds=replace_microseconds,
    )

    # 返回dag实例
<<<<<<< HEAD
    return trigger
=======
    return triggers[0] if triggers else None
>>>>>>> 6e3a2fc8
<|MERGE_RESOLUTION|>--- conflicted
+++ resolved
@@ -37,27 +37,15 @@
     if dag_id not in dag_bag.dags:
         raise DagNotFound("Dag id {} not found".format(dag_id))
 
-<<<<<<< HEAD
-    if dag_id not in dagbag.dags:
-        raise AirflowException("Dag id {} not found".format(dag_id))
-
-    # 根据dag_id获得的dag对象
-    dag = dagbag.get_dag(dag_id)
-=======
     # 根据dag_id获得的dag对象
     dag = dag_bag.get_dag(dag_id)
->>>>>>> 6e3a2fc8
 
     # 获得调度时间
     if not execution_date:
         execution_date = datetime.datetime.now()
 
     # 验证调度时间必须存在时区信息
-<<<<<<< HEAD
-    assert timezone.is_localized(execution_date)
-=======
     assert isinstance(execution_date, datetime.datetime)
->>>>>>> 6e3a2fc8
 
     if replace_microseconds:
         execution_date = execution_date.replace(microsecond=0)
@@ -68,11 +56,7 @@
         run_id = "manual__{0}".format(execution_date.isoformat())
 
     # 判断dag实例是否存在，(dag_id, run_id)可以确认唯一性
-<<<<<<< HEAD
-    dr = DagRun.find(dag_id=dag_id, run_id=run_id)
-=======
     dr = dag_run.find(dag_id=dag_id, run_id=run_id)
->>>>>>> 6e3a2fc8
     if dr:
         raise DagRunAlreadyExists("Run id {} already exists for dag id {}".format(
             run_id,
@@ -84,10 +68,6 @@
     if conf:
         run_conf = json.loads(conf)
 
-<<<<<<< HEAD
-    # 创建dag_run，并返回此实例
-    trigger = dag.create_dagrun(
-=======
     triggers = list()
     dags_to_trigger = list()
     dags_to_trigger.append(dag)
@@ -121,7 +101,6 @@
         dag_id=dag_id,
         dag_run=dag_run,
         dag_bag=dagbag,
->>>>>>> 6e3a2fc8
         run_id=run_id,
         conf=conf,
         execution_date=execution_date,
@@ -129,8 +108,4 @@
     )
 
     # 返回dag实例
-<<<<<<< HEAD
-    return trigger
-=======
-    return triggers[0] if triggers else None
->>>>>>> 6e3a2fc8
+    return triggers[0] if triggers else None