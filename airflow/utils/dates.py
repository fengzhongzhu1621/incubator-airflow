# -*- coding: utf-8 -*-
#
# Licensed to the Apache Software Foundation (ASF) under one
# or more contributor license agreements.  See the NOTICE file
# distributed with this work for additional information
# regarding copyright ownership.  The ASF licenses this file
# to you under the Apache License, Version 2.0 (the
# "License"); you may not use this file except in compliance
# with the License.  You may obtain a copy of the License at
#
#   http://www.apache.org/licenses/LICENSE-2.0
#
# Unless required by applicable law or agreed to in writing,
# software distributed under the License is distributed on an
# "AS IS" BASIS, WITHOUT WARRANTIES OR CONDITIONS OF ANY
# KIND, either express or implied.  See the License for the
# specific language governing permissions and limitations
# under the License.
#
from __future__ import absolute_import
from __future__ import division
from __future__ import print_function
from __future__ import unicode_literals

from airflow.utils import timezone
from datetime import datetime, timedelta
from dateutil.relativedelta import relativedelta  # for doctest
import six

from croniter import croniter


# 调度缩写
cron_presets = {
    '@hourly': '0 * * * *',
    '@daily': '0 0 * * *',
    '@weekly': '0 0 * * 0',
    '@monthly': '0 0 1 * *',
    '@yearly': '0 0 1 1 *',
}


def date_range(
        start_date,
        end_date=None,
        num=None,
        delta=None):
    """
    Get a set of dates as a list based on a start, end and delta, delta
    can be something that can be added to ``datetime.datetime``
    or a cron expression as a ``str``
    :param start_date: anchor date to start the series from
    :type start_date: datetime.datetime
    :param end_date: right boundary for the date range
    :type end_date: datetime.datetime
    :param num: alternatively to end_date, you can specify the number of
        number of entries you want in the range. This number can be negative,
        output will always be sorted regardless
    :type num: int
    >>> date_range(datetime(2016, 1, 1), datetime(2016, 1, 3), delta=timedelta(1))
    [datetime.datetime(2016, 1, 1, 0, 0), datetime.datetime(2016, 1, 2, 0, 0),
     datetime.datetime(2016, 1, 3, 0, 0)]
    >>> date_range(datetime(2016, 1, 1), datetime(2016, 1, 3), delta='0 0 * * *')
    [datetime.datetime(2016, 1, 1, 0, 0), datetime.datetime(2016, 1, 2, 0, 0),
     datetime.datetime(2016, 1, 3, 0, 0)]
    >>> date_range(datetime(2016, 1, 1), datetime(2016, 3, 3), delta="0 0 0 * *")
    [datetime.datetime(2016, 1, 1, 0, 0), datetime.datetime(2016, 2, 1, 0, 0),
     datetime.datetime(2016, 3, 1, 0, 0)]
    """
    if not delta:
        return []
    if end_date and start_date > end_date:
        raise Exception("Wait. start_date needs to be before end_date")
    if end_date and num:
        raise Exception("Wait. Either specify end_date OR num")
    # 结束时间默认为当前UTC时间
    if not end_date and not num:
        end_date = timezone.utcnow()

    delta_iscron = False
    tz = start_date.tzinfo
    if isinstance(delta, six.string_types):
        delta_iscron = True
        # 去掉开始时间的时区
        start_date = timezone.make_naive(start_date, tz)
        cron = croniter(delta, start_date)
    elif isinstance(delta, timedelta):
        delta = abs(delta)
<<<<<<< HEAD

    l = []
=======
    dates = []
>>>>>>> 00adade4
    if end_date:
        if timezone.is_naive(start_date):
            end_date = timezone.make_naive(end_date, tz)
        while start_date <= end_date:
            if timezone.is_naive(start_date):
                dates.append(timezone.make_aware(start_date, tz))
            else:
                dates.append(start_date)

            if delta_iscron:
                start_date = cron.get_next(datetime)
            else:
                start_date += delta
    else:
        for _ in range(abs(num)):
            if timezone.is_naive(start_date):
                dates.append(timezone.make_aware(start_date, tz))
            else:
                dates.append(start_date)

            if delta_iscron:
                if num > 0:
                    start_date = cron.get_next(datetime)
                else:
                    start_date = cron.get_prev(datetime)
            else:
                if num > 0:
                    start_date += delta
                else:
                    start_date -= delta
    return sorted(dates)


def round_time(dt, delta, start_date=timezone.make_aware(datetime.min)):
    """日期四舍五入，范围[start_date, start_date + delta]
    Returns the datetime of the form start_date + i * delta
    which is closest to dt for any non-negative integer i.
    Note that delta may be a datetime.timedelta or a dateutil.relativedelta
    >>> round_time(datetime(2015, 1, 1, 6), timedelta(days=1))
    datetime.datetime(2015, 1, 1, 0, 0)
    >>> round_time(datetime(2015, 1, 2), relativedelta(months=1))
    datetime.datetime(2015, 1, 1, 0, 0)
    >>> round_time(datetime(2015, 9, 16, 0, 0), timedelta(1), datetime(2015, 9, 14, 0, 0))
    datetime.datetime(2015, 9, 16, 0, 0)
    >>> round_time(datetime(2015, 9, 15, 0, 0), timedelta(1), datetime(2015, 9, 14, 0, 0))
    datetime.datetime(2015, 9, 15, 0, 0)
    >>> round_time(datetime(2015, 9, 14, 0, 0), timedelta(1), datetime(2015, 9, 14, 0, 0))
    datetime.datetime(2015, 9, 14, 0, 0)
    >>> round_time(datetime(2015, 9, 13, 0, 0), timedelta(1), datetime(2015, 9, 14, 0, 0))
    datetime.datetime(2015, 9, 14, 0, 0)
    """
    if isinstance(delta, six.string_types):
        # It's cron based, so it's easy
        tz = start_date.tzinfo
        start_date = timezone.make_naive(start_date, tz)
        cron = croniter(delta, start_date)
        prev = cron.get_prev(datetime)
        if prev == start_date:
            return timezone.make_aware(start_date, tz)
        else:
            return timezone.make_aware(prev, tz)

    # Ignore the microseconds of dt
    dt -= timedelta(microseconds=dt.microsecond)

    # We are looking for a datetime in the form start_date + i * delta
    # which is as close as possible to dt. Since delta could be a relative
    # delta we don't know its exact length in seconds so we cannot rely on
    # division to find i. Instead we employ a binary search algorithm, first
    # finding an upper and lower limit and then disecting the interval until
    # we have found the closest match.

    # We first search an upper limit for i for which start_date + upper * delta
    # exceeds dt.
    upper = 1
    while start_date + upper * delta < dt:
        # To speed up finding an upper limit we grow this exponentially by a
        # factor of 2
        upper *= 2

    # Since upper is the first value for which start_date + upper * delta
    # exceeds dt, upper // 2 is below dt and therefore forms a lower limited
    # for the i we are looking for
    lower = upper // 2

    # We now continue to intersect the interval between
    # start_date + lower * delta and start_date + upper * delta
    # until we find the closest value
    while True:
        # Invariant: start + lower * delta < dt <= start + upper * delta
        # If start_date + (lower + 1)*delta exceeds dt, then either lower or
        # lower+1 has to be the solution we are searching for
        if start_date + (lower + 1) * delta >= dt:
            # Check if start_date + (lower + 1)*delta or
            # start_date + lower*delta is closer to dt and return the solution
            if (
                    (start_date + (lower + 1) * delta) - dt <=
                    dt - (start_date + lower * delta)):
                return start_date + (lower + 1) * delta
            else:
                return start_date + lower * delta

        # We intersect the interval and either replace the lower or upper
        # limit with the candidate
        candidate = lower + (upper - lower) // 2
        if start_date + candidate * delta >= dt:
            upper = candidate
        else:
            lower = candidate

    # in the special case when start_date > dt the search for upper will
    # immediately stop for upper == 1 which results in lower = upper // 2 = 0
    # and this function returns start_date.


def infer_time_unit(time_seconds_arr):
    """
    Determine the most appropriate time unit for an array of time durations
    specified in seconds.
    e.g. 5400 seconds => 'minutes', 36000 seconds => 'hours'
    """
    if len(time_seconds_arr) == 0:
        return 'hours'
    max_time_seconds = max(time_seconds_arr)
    if max_time_seconds <= 60 * 2:
        return 'seconds'
    elif max_time_seconds <= 60 * 60 * 2:
        return 'minutes'
    elif max_time_seconds <= 24 * 60 * 60 * 2:
        return 'hours'
    else:
        return 'days'


def scale_time_units(time_seconds_arr, unit):
    """
    Convert an array of time durations in seconds to the specified time unit.
    """
    if unit == 'minutes':
        return list(map(lambda x: x * 1.0 / 60, time_seconds_arr))
    elif unit == 'hours':
        return list(map(lambda x: x * 1.0 / (60 * 60), time_seconds_arr))
    elif unit == 'days':
        return list(map(lambda x: x * 1.0 / (24 * 60 * 60), time_seconds_arr))
    return time_seconds_arr


def days_ago(n, hour=0, minute=0, second=0, microsecond=0):
    """
    Get a datetime object representing `n` days ago. By default the time is
    set to midnight.
    """
    today = timezone.utcnow().replace(
        hour=hour,
        minute=minute,
        second=second,
        microsecond=microsecond)
    return today - timedelta(days=n)


def parse_execution_date(execution_date_str):
    """
    Parse execution date string to datetime object.
    """
    return timezone.parse(execution_date_str)<|MERGE_RESOLUTION|>--- conflicted
+++ resolved
@@ -49,6 +49,7 @@
     Get a set of dates as a list based on a start, end and delta, delta
     can be something that can be added to ``datetime.datetime``
     or a cron expression as a ``str``
+
     :param start_date: anchor date to start the series from
     :type start_date: datetime.datetime
     :param end_date: right boundary for the date range
@@ -57,15 +58,13 @@
         number of entries you want in the range. This number can be negative,
         output will always be sorted regardless
     :type num: int
+
     >>> date_range(datetime(2016, 1, 1), datetime(2016, 1, 3), delta=timedelta(1))
-    [datetime.datetime(2016, 1, 1, 0, 0), datetime.datetime(2016, 1, 2, 0, 0),
-     datetime.datetime(2016, 1, 3, 0, 0)]
+    [datetime.datetime(2016, 1, 1, 0, 0), datetime.datetime(2016, 1, 2, 0, 0), datetime.datetime(2016, 1, 3, 0, 0)]
     >>> date_range(datetime(2016, 1, 1), datetime(2016, 1, 3), delta='0 0 * * *')
-    [datetime.datetime(2016, 1, 1, 0, 0), datetime.datetime(2016, 1, 2, 0, 0),
-     datetime.datetime(2016, 1, 3, 0, 0)]
+    [datetime.datetime(2016, 1, 1, 0, 0), datetime.datetime(2016, 1, 2, 0, 0), datetime.datetime(2016, 1, 3, 0, 0)]
     >>> date_range(datetime(2016, 1, 1), datetime(2016, 3, 3), delta="0 0 0 * *")
-    [datetime.datetime(2016, 1, 1, 0, 0), datetime.datetime(2016, 2, 1, 0, 0),
-     datetime.datetime(2016, 3, 1, 0, 0)]
+    [datetime.datetime(2016, 1, 1, 0, 0), datetime.datetime(2016, 2, 1, 0, 0), datetime.datetime(2016, 3, 1, 0, 0)]
     """
     if not delta:
         return []
@@ -86,12 +85,7 @@
         cron = croniter(delta, start_date)
     elif isinstance(delta, timedelta):
         delta = abs(delta)
-<<<<<<< HEAD
-
-    l = []
-=======
     dates = []
->>>>>>> 00adade4
     if end_date:
         if timezone.is_naive(start_date):
             end_date = timezone.make_naive(end_date, tz)
@@ -129,7 +123,9 @@
     """日期四舍五入，范围[start_date, start_date + delta]
     Returns the datetime of the form start_date + i * delta
     which is closest to dt for any non-negative integer i.
+
     Note that delta may be a datetime.timedelta or a dateutil.relativedelta
+
     >>> round_time(datetime(2015, 1, 1, 6), timedelta(days=1))
     datetime.datetime(2015, 1, 1, 0, 0)
     >>> round_time(datetime(2015, 1, 2), relativedelta(months=1))
