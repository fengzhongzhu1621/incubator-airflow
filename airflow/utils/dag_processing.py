--- conflicted
+++ resolved
@@ -368,11 +368,7 @@
         self._max_runs = max_runs
         # 一个新的DAG从文件系统序列化到DB的需要的最小时间
         self._process_file_interval = process_file_interval
-<<<<<<< HEAD
-        self._min_file_parsing_loop_time = min_file_parsing_loop_time
         # DAG文件处理进程
-=======
->>>>>>> 4872db5b
         self._processor_factory = processor_factory
         # Map from file path to the processor
         self._processors = {}
@@ -561,6 +557,8 @@
             # 获得已经运行process的文件，且还未到下一次执行时间
             now = timezone.utcnow()
             file_paths_recently_processed = []
+
+            longest_parse_duration = 0
             for file_path in self._file_paths:
                 last_finish_time = self.get_last_finish_time(file_path)
                 if (last_finish_time is not None and
