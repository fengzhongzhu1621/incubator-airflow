# -*- coding: utf-8 -*-
#
# Licensed to the Apache Software Foundation (ASF) under one
# or more contributor license agreements.  See the NOTICE file
# distributed with this work for additional information
# regarding copyright ownership.  The ASF licenses this file
# to you under the Apache License, Version 2.0 (the
# "License"); you may not use this file except in compliance
# with the License.  You may obtain a copy of the License at
#
#   http://www.apache.org/licenses/LICENSE-2.0
#
# Unless required by applicable law or agreed to in writing,
# software distributed under the License is distributed on an
# "AS IS" BASIS, WITHOUT WARRANTIES OR CONDITIONS OF ANY
# KIND, either express or implied.  See the License for the
# specific language governing permissions and limitations
# under the License.
#
from __future__ import absolute_import
from __future__ import division
from __future__ import print_function
from __future__ import unicode_literals

import os
import re
import time
import zipfile
from abc import ABCMeta, abstractmethod
from collections import defaultdict

from airflow.dag.base_dag import BaseDag, BaseDagBag
from airflow.exceptions import AirflowException
from datetime import datetime
from airflow.utils.log.logging_mixin import LoggingMixin


class SimpleDag(BaseDag):
    """
    A simplified representation of a DAG that contains all attributes
    required for instantiating and scheduling its associated tasks.
    """

    def __init__(self, dag, pickle_id=None):
        """
        :param dag: the DAG
        :type dag: DAG
        :param pickle_id: ID associated with the pickled version of this DAG.
        :type pickle_id: unicode
        """
        self._dag_id = dag.dag_id
        self._task_ids = [task.task_id for task in dag.tasks]
        self._full_filepath = dag.full_filepath
        self._is_paused = dag.is_paused
        # 每个dag能并发执行的最大任务数
        self._concurrency = dag.concurrency
        self._pickle_id = pickle_id
        # 获得任务ID和任务特殊参数的映射
        self._task_special_args = {}
        for task in dag.tasks:
            special_args = {}
            if task.task_concurrency is not None:
                special_args['task_concurrency'] = task.task_concurrency
            if special_args:
                self._task_special_args[task.task_id] = special_args

    @property
    def dag_id(self):
        """
        :return: the DAG ID
        :rtype: unicode
        """
        return self._dag_id

    @property
    def task_ids(self):
        """
        :return: A list of task IDs that are in this DAG
        :rtype: list[unicode]
        """
        return self._task_ids

    @property
    def full_filepath(self):
        """
        :return: The absolute path to the file that contains this DAG's definition
        :rtype: unicode
        """
        return self._full_filepath

    @property
    def concurrency(self):
        """
        :return: maximum number of tasks that can run simultaneously from this DAG
        :rtype: int
        """
        return self._concurrency

    @property
    def is_paused(self):
        """
        :return: whether this DAG is paused or not
        :rtype: bool
        """
        return self._is_paused

    @property
    def pickle_id(self):
        """
        :return: The pickle ID for this DAG, if it has one. Otherwise None.
        :rtype: unicode
        """
        return self._pickle_id

    @property
    def task_special_args(self):
        """获得一个dag所有任务的特殊参数 ."""
        return self._task_special_args

    def get_task_special_arg(self, task_id, special_arg_name):
        """根据任务Id获得这个任务的特殊参数 ."""
        if task_id in self._task_special_args and special_arg_name in self._task_special_args[task_id]:
            return self._task_special_args[task_id][special_arg_name]
        else:
            return None


class SimpleDagBag(BaseDagBag):
    """dag容器
    A collection of SimpleDag objects with some convenience methods.
    """

    def __init__(self, simple_dags):
        """
        Constructor.

        :param simple_dags: SimpleDag objects that should be in this
        :type: list(SimpleDag)
        """
        self.simple_dags = simple_dags
        self.dag_id_to_simple_dag = {}

        for simple_dag in simple_dags:
            self.dag_id_to_simple_dag[simple_dag.dag_id] = simple_dag

    @property
    def dag_ids(self):
        """
        :return: IDs of all the DAGs in this
        :rtype: list[unicode]
        """
        return self.dag_id_to_simple_dag.keys()

    def get_dag(self, dag_id):
        """
        :param dag_id: DAG ID
        :type dag_id: unicode
        :return: if the given DAG ID exists in the bag, return the BaseDag
        corresponding to that ID. Otherwise, throw an Exception
        :rtype: SimpleDag
        """
        if dag_id not in self.dag_id_to_simple_dag:
            raise AirflowException("Unknown DAG ID {}".format(dag_id))
        return self.dag_id_to_simple_dag[dag_id]


def list_py_file_paths(directory, safe_mode=True):
    """
    Traverse a directory and look for Python files.

    :param directory: the directory to traverse
    :type directory: unicode
    :param safe_mode: whether to use a heuristic to determine whether a file
    contains Airflow DAG definitions
    :return: a list of paths to Python files in the specified directory
    :rtype: list[unicode]
    """
    file_paths = []
    if directory is None:
        return []
    elif os.path.isfile(directory):
        return [directory]
    elif os.path.isdir(directory):
<<<<<<< HEAD
        patterns = []
        # 递归遍历目录，包含链接文件
        for root, dirs, files in os.walk(directory, followlinks=True):
            # 获得需要忽略的文件
            ignore_file = [f for f in files if f == '.airflowignore']
            if ignore_file:
                f = open(os.path.join(root, ignore_file[0]), 'r')
                patterns += [p.strip() for p in f.read().split('\n') if p]
                f.close()
=======
        patterns_by_dir = {}
        for root, dirs, files in os.walk(directory, followlinks=True):
            patterns = patterns_by_dir.get(root, [])
            # 获得需要忽略的文件
            ignore_file = os.path.join(root, '.airflowignore')
            if os.path.isfile(ignore_file):
                with open(ignore_file, 'r') as f:
                    # If we have new patterns create a copy so we don't change
                    # the previous list (which would affect other subdirs)
                    patterns = patterns + [p for p in f.read().split('\n') if p]

            # If we can ignore any subdirs entirely we should - fewer paths
            # to walk is better. We have to modify the ``dirs`` array in
            # place for this to affect os.walk
            dirs[:] = [
                d
                for d in dirs
                if not any(re.search(p, os.path.join(root, d)) for p in patterns)
            ]

            # We want patterns defined in a parent folder's .airflowignore to
            # apply to subdirs too
            for d in dirs:
                patterns_by_dir[os.path.join(root, d)] = patterns

>>>>>>> 6e3a2fc8
            for f in files:
                try:
                    # 获得文件的绝对路径
                    file_path = os.path.join(root, f)
                    if not os.path.isfile(file_path):
                        continue
                    # 验证文件后缀
                    mod_name, file_ext = os.path.splitext(
                        os.path.split(file_path)[-1])
                    if file_ext != '.py' and not zipfile.is_zipfile(file_path):
                        continue
                    # 验证忽略规则
                    if any([re.findall(p, file_path) for p in patterns]):
                        continue

                    # 使用启发式方式猜测是否是一个DAG文件，DAG文件需要包含DAG 或 airflow
                    # Heuristic that guesses whether a Python file contains an
                    # Airflow DAG definition.
                    might_contain_dag = True
                    if safe_mode and not zipfile.is_zipfile(file_path):
                        with open(file_path, 'rb') as f:
                            content = f.read()
                            might_contain_dag = all(
                                [s in content for s in (b'DAG', b'airflow')])

                    if not might_contain_dag:
                        continue

                    file_paths.append(file_path)
                except Exception:
                    log = LoggingMixin().log
                    log.exception("Error while examining %s", f)
    return file_paths


class AbstractDagFileProcessor(object):
    """
    Processes a DAG file. See SchedulerJob.process_file() for more details.
    """
    __metaclass__ = ABCMeta

    @abstractmethod
    def start(self):
        """
        Launch the process to process the file
        """
        raise NotImplementedError()

    @abstractmethod
    def terminate(self, sigkill=False):
        """
        Terminate (and then kill) the process launched to process the file
        """
        raise NotImplementedError()

    @property
    @abstractmethod
    def pid(self):
        """
        :return: the PID of the process launched to process the given file
        """
        raise NotImplementedError()

    @property
    @abstractmethod
    def exit_code(self):
        """
        After the process is finished, this can be called to get the return code
        :return: the exit code of the process
        :rtype: int
        """
        raise NotImplementedError()

    @property
    @abstractmethod
    def done(self):
        """
        Check if the process launched to process this file is done.
        :return: whether the process is finished running
        :rtype: bool
        """
        raise NotImplementedError()

    @property
    @abstractmethod
    def result(self):
        """
        :return: result of running SchedulerJob.process_file()
        :rtype: list[SimpleDag]
        """
        raise NotImplementedError()

    @property
    @abstractmethod
    def start_time(self):
        """
        :return: When this started to process the file
        :rtype: datetime
        """
        raise NotImplementedError()

    @property
    @abstractmethod
    def file_path(self):
        """
        :return: the path to the file that this is processing
        :rtype: unicode
        """
        raise NotImplementedError()


class DagFileProcessorManager(LoggingMixin):
    """
    Given a list of DAG definition files, this kicks off several processors
    in parallel to process them. The parallelism is limited and as the
    processors finish, more are launched. The files are processed over and
    over again, but no more often than the specified interval.

    :type _file_path_queue: list[unicode]
    :type _processors: dict[unicode, AbstractDagFileProcessor]
    :type _last_runtime: dict[unicode, float]
    :type _last_finish_time: dict[unicode, datetime]
    """

    def __init__(self,
                 dag_directory,
                 file_paths,
                 parallelism,
                 process_file_interval,
                 max_runs,
                 processor_factory):
        """
        :param dag_directory: Directory where DAG definitions are kept. All
        files in file_paths should be under this directory
        :type dag_directory: unicode
        :param file_paths: list of file paths that contain DAG definitions
        :type file_paths: list[unicode]
        :param parallelism: maximum number of simultaneous process to run at once
        :type parallelism: int
        :param process_file_interval: process a file at most once every this
        many seconds
        :type process_file_interval: float
        :param max_runs: The number of times to parse and schedule each file. -1
        for unlimited.
        :type max_runs: int
        :type process_file_interval: float
        :param processor_factory: function that creates processors for DAG
        definition files. Arguments are (dag_definition_path)
        :type processor_factory: (unicode, unicode) -> (AbstractDagFileProcessor)

        """
        # 需要处理的文件，每个文件启动一个文件处理器进程
        # file_paths 是 file_directory 目录下的有效文件路径
        self._file_paths = file_paths
        # DAG文件队列
        self._file_path_queue = []
<<<<<<< HEAD
        # DAG处理器进程的最大数量，即能够同时处理多少个文件
=======
        # DAG处理器进程的最大数量
>>>>>>> 6e3a2fc8
        self._parallelism = parallelism
        # DAG文件的目录，用于搜索DAG
        self._dag_directory = dag_directory
        # job运行的最大次数，默认是-1
<<<<<<< HEAD
        # 如果是>0，则运行指定次数后，调用进程就会停止
        self._max_runs = max_runs
        # 同一个文件在被处理器处理时的间隔
        self._process_file_interval = process_file_interval
        # 每次心跳的休眠时间
        self._min_file_parsing_loop_time = min_file_parsing_loop_time
        # 文件处理进程工厂函数，接受一个文件路径参数，返回 AbstractDagFileProcessor 对象
=======
        self._max_runs = max_runs
        # 一个新的DAG从文件系统序列化到DB的需要的最小时间
        self._process_file_interval = process_file_interval
        # DAG文件处理进程
>>>>>>> 6e3a2fc8
        self._processor_factory = processor_factory
        # 记录正在运行的处理器
        self._processors = {}
<<<<<<< HEAD
        # 记录文件处理器执行完成后的执行时长
        self._last_runtime = {}
        # 记录文件处理器执行完成后的结束时间
        self._last_finish_time = {}
=======
        # Map from file path to the last runtime
        # 处理器最后一次执行的时间
        self._last_runtime = {}
        # Map from file path to the last finish time
        # 处理器最后一次执行完成时间
        self._last_finish_time = {}
        # Map from file path to the number of runs
>>>>>>> 6e3a2fc8
        # 处理器运行次数
        self._run_count = defaultdict(int)
        # Scheduler heartbeat key.
        # 记录心跳的次数
        self._heart_beat_key = 'heart-beat'

    @property
    def file_paths(self):
        """返回需要处理的文件列表 ."""
        return self._file_paths

    def get_pid(self, file_path):
        """获得文件所在处理器的进程ID
        :param file_path: the path to the file that's being processed
        :type file_path: unicode
        :return: the PID of the process processing the given file or None if
        the specified file is not being processed
        :rtype: int
        """
        if file_path in self._processors:
            return self._processors[file_path].pid
        return None

    def get_all_pids(self):
        """获得所有文件处理器的进程ID列表
        :return: a list of the PIDs for the processors that are running
        :rtype: List[int]
        """
        return [x.pid for x in self._processors.values()]

    def get_runtime(self, file_path):
        """获得文件处理器的运行时长，单位是秒
        :param file_path: the path to the file that's being processed
        :type file_path: unicode
        :return: the current runtime (in seconds) of the process that's
        processing the specified file or None if the file is not currently
        being processed
        """
        if file_path in self._processors:
            return (datetime.now() - self._processors[file_path].start_time)\
                .total_seconds()
        return None

    def get_last_runtime(self, file_path):
        """文件处理器执行完成后，获得执行的时长，单位是秒
        :param file_path: the path to the file that was processed
        :type file_path: unicode
        :return: the runtime (in seconds) of the process of the last run, or
        None if the file was never processed.
        :rtype: float
        """
        return self._last_runtime.get(file_path)

    def get_last_finish_time(self, file_path):
        """文件处理器执行完成后，获得的执行完成时间，单位是秒
        :param file_path: the path to the file that was processed
        :type file_path: unicode
        :return: the finish time of the process of the last run, or None if the
        file was never processed.
        :rtype: datetime
        """
        return self._last_finish_time.get(file_path)

    def get_start_time(self, file_path):
        """获得文件处理器的开始时间
        :param file_path: the path to the file that's being processed
        :type file_path: unicode
        :return: the start time of the process that's processing the
        specified file or None if the file is not currently being processed
        :rtype: datetime
        """
        if file_path in self._processors:
            return self._processors[file_path].start_time
        return None

    def set_file_paths(self, new_file_paths):
        """根据文件处理器需要处理的新的文件列表
        Update this with a new set of paths to DAG definition files.

        :param new_file_paths: list of paths to DAG definition files
        :type new_file_paths: list[unicode]
        :return: None
        """
        # 设置DAG目录下最新的DAG文件路径数组
        self._file_paths = new_file_paths
        # 获得 self._file_path_queue 和  new_file_paths的交集
        # 即从文件队列中删除不存在的文件
        self._file_path_queue = [x for x in self._file_path_queue
                                 if x in new_file_paths]
        # Stop processors that are working on deleted files
        # 已删除的文件关联的处理器停止运行
        filtered_processors = {}
        for file_path, processor in self._processors.items():
            if file_path in new_file_paths:
                filtered_processors[file_path] = processor
            else:
                # 如果正在执行的处理器文件不存在，则停止处理器
                self.log.warning("Stopping processor for %s", file_path)
                # 将被删除的文件关联的文件处理器进程，停止执行
                processor.terminate()
        self._processors = filtered_processors

    def processing_count(self):
        """获得文件处理器的数量
        :return: the number of files currently being processed
        :rtype: int
        """
        return len(self._processors)

    def wait_until_finished(self):
        """阻塞等待所有的文件处理器执行完成
        Sleeps until all the processors are done.
        """
        for file_path, processor in self._processors.items():
            while not processor.done:
                time.sleep(0.1)

    def heartbeat(self):
        """心跳
        
        - 处理执行完毕的处理器
        - 将任务加入队列
        - 执行队列中的进程
        This should be periodically called by the scheduler. This method will
        kick off new processes to process DAG definition files and read the
        results from the finished processors.

        :return: a list of SimpleDags that were produced by processors that
        have finished since the last time this was called
        :rtype: list[SimpleDag]
        """
        # 已完成的文件处理器
        finished_processors = {}
        """:type : dict[unicode, AbstractDagFileProcessor]"""
        # 正在运行的文件处理器		
        running_processors = {}
        """:type : dict[unicode, AbstractDagFileProcessor]"""
        # 遍历所有的文件处理器
        for file_path, processor in self._processors.items():
            if processor.done:
                # 文件处理器运行时间
                self.log.info("Processor for %s finished", file_path)
<<<<<<< HEAD
                now = timezone.utcnow()
                # 获得已完成的文件处理器进程
                finished_processors[file_path] = processor
                # 记录文件处理器的的执行时长
                self._last_runtime[file_path] = (now -
                                                 processor.start_time).total_seconds()
                # 记录文件处理器的结束时间
                self._last_finish_time[file_path] = now
                # 记录文件被处理的次数
=======
                now = datetime.now()
                finished_processors[file_path] = processor
                # 处理器运行时间
                self._last_runtime[file_path] = (now -
                                                 processor.start_time).total_seconds()
                # 处理器结束时间
                self._last_finish_time[file_path] = now
                # 处理器运行次数
>>>>>>> 6e3a2fc8
                self._run_count[file_path] += 1
            else:
                # 记录正在运行的文件处理器进程
                running_processors[file_path] = processor

        # 每一次心跳，剔除已完成的处理器
        self._processors = running_processors

        self.log.debug("%s/%s scheduler processes running",
                       len(self._processors), self._parallelism)

        self.log.debug("%s file paths queued for processing",
                       len(self._file_path_queue))

<<<<<<< HEAD
        # 收集已完成处理器的执行结果
=======
        # 返回已完成处理器的执行结果
>>>>>>> 6e3a2fc8
        # Collect all the DAGs that were found in the processed files
        simple_dags = []
        for file_path, processor in finished_processors.items():
            if processor.result is None:
                self.log.warning(
                    "Processor for %s exited with return code %s.",
                    processor.file_path, processor.exit_code
                )
            else:
                for simple_dag in processor.result:
                    simple_dags.append(simple_dag)

        # 如果队列为空，设置需要入队的文件
        # Generate more file paths to process if we processed all the files
        # already.
        if not self._file_path_queue:
            # If the file path is already being processed, or if a file was
            # processed recently, wait until the next batch
            # 可能存在正在运行的文件处理器进程尚未执行完成
            # 在下一次心跳处理
            file_paths_in_progress = self._processors.keys()

<<<<<<< HEAD
            # 记录下尚未到调度时间的文件
            now = timezone.utcnow()
=======
            # 获得已经运行process的文件，且还未到下一次执行时间
            now = datetime.now()
>>>>>>> 6e3a2fc8
            file_paths_recently_processed = []

            longest_parse_duration = 0
            # 遍历需要处理的文件列表
            for file_path in self._file_paths:
                # 获得文件处理器上一次执行完成的时间
                last_finish_time = self.get_last_finish_time(file_path)
<<<<<<< HEAD
                # 如果文件曾经处理过
                if last_finish_time is not None:
                    duration = now - last_finish_time
                    # 如果文件尚未到调度时间，则记录在指定数组中
                    # 获得所有文件中最长的等待时间
                    longest_parse_duration = max(duration.total_seconds(),
                                                 longest_parse_duration)
                    if duration.total_seconds() < self._process_file_interval:
                        file_paths_recently_processed.append(file_path)
            # 获得每次心跳的休眠时间
            sleep_length = max(self._min_file_parsing_loop_time - longest_parse_duration,
                               0)
            # 休眠
            if sleep_length > 0:
                self.log.debug("Sleeping for %.2f seconds to prevent excessive "
                               "logging",
                               sleep_length)
                time.sleep(sleep_length)

            # 获得处理器已经执行完成的文件列表，且这些文件的执行次数已经达到了最大阈值
=======
                if (last_finish_time is not None and
                    (now - last_finish_time).total_seconds() <
                        self._process_file_interval):
                    file_paths_recently_processed.append(file_path)

            # 获得已经运行的process文件，且已经达到最大运行次数
>>>>>>> 6e3a2fc8
            files_paths_at_run_limit = [file_path
                                        for file_path, num_runs in self._run_count.items()
                                        if num_runs == self._max_runs]

            # 获得需要入队的文件，新增的文件在此入库
<<<<<<< HEAD
            # 去掉正在运行的文件
            # 去掉最近需要运行的文件
            # 去掉运行次数已经达到阈值的文件
=======
>>>>>>> 6e3a2fc8
            files_paths_to_queue = list(set(self._file_paths) -
                                        set(file_paths_in_progress) -
                                        set(file_paths_recently_processed) -
                                        set(files_paths_at_run_limit))

            # 打印调试信息：遍历正在运行的处理器进程
            for file_path, processor in self._processors.items():
                self.log.debug(
                    "File path %s is still being processed (started: %s)",
                    processor.file_path, processor.start_time.isoformat()
                )
            self.log.debug(
                "Queuing the following files for processing:\n\t%s",
                "\n\t".join(files_paths_to_queue)
            )

            # 将任务加入队列
            self._file_path_queue.extend(files_paths_to_queue)

<<<<<<< HEAD
        # 处理器并发性阈值验证
=======
        # 处理器并发性最大值验证
>>>>>>> 6e3a2fc8
        # Start more processors if we have enough slots and files to process
        while (self._parallelism - len(self._processors) > 0 and
               self._file_path_queue):
            # 从队列中出队一个文件
            file_path = self._file_path_queue.pop(0)
            # 创建DAG文件处理器子进程
            processor = self._processor_factory(file_path)
            # 启动DAG文件处理器子进程
            # 执行SchedulerJob(dag_ids=dag_id_white_list, log=log).process_file(file_path, pickle_dags)
            processor.start()
            self.log.info(
                "Started a process (PID: %s) to generate tasks for %s",
                processor.pid, file_path
            )
            # 记录文件子进程
            self._processors[file_path] = processor

        # 记录心跳的数量
        # Update scheduler heartbeat count.
        self._run_count[self._heart_beat_key] += 1

        # 返回已完成处理器的执行结果
        return simple_dags

    def max_runs_reached(self):
        """判断文件处理器是否触发最大阈值
        :return: whether all file paths have been processed max_runs times
        """
        if self._max_runs == -1:  # Unlimited runs.
            return False
        # 如果有任意一个文件都没有达到执行次数，也认为没有到达最大阈值
        for file_path in self._file_paths:
            if self._run_count[file_path] != self._max_runs:
                return False
        # 心跳总数大于等于最大运行次数时，也会停止调度
        if self._run_count[self._heart_beat_key] < self._max_runs:
            return False
        return True

    def terminate(self):
        """停止所有处理器
        Stops all running processors
        :return: None
        """
        for processor in self._processors.values():
            processor.terminate()<|MERGE_RESOLUTION|>--- conflicted
+++ resolved
@@ -181,18 +181,8 @@
     elif os.path.isfile(directory):
         return [directory]
     elif os.path.isdir(directory):
-<<<<<<< HEAD
-        patterns = []
+        patterns_by_dir = {}
         # 递归遍历目录，包含链接文件
-        for root, dirs, files in os.walk(directory, followlinks=True):
-            # 获得需要忽略的文件
-            ignore_file = [f for f in files if f == '.airflowignore']
-            if ignore_file:
-                f = open(os.path.join(root, ignore_file[0]), 'r')
-                patterns += [p.strip() for p in f.read().split('\n') if p]
-                f.close()
-=======
-        patterns_by_dir = {}
         for root, dirs, files in os.walk(directory, followlinks=True):
             patterns = patterns_by_dir.get(root, [])
             # 获得需要忽略的文件
@@ -217,7 +207,6 @@
             for d in dirs:
                 patterns_by_dir[os.path.join(root, d)] = patterns
 
->>>>>>> 6e3a2fc8
             for f in files:
                 try:
                     # 获得文件的绝对路径
@@ -374,46 +363,27 @@
         self._file_paths = file_paths
         # DAG文件队列
         self._file_path_queue = []
-<<<<<<< HEAD
         # DAG处理器进程的最大数量，即能够同时处理多少个文件
-=======
-        # DAG处理器进程的最大数量
->>>>>>> 6e3a2fc8
         self._parallelism = parallelism
         # DAG文件的目录，用于搜索DAG
         self._dag_directory = dag_directory
         # job运行的最大次数，默认是-1
-<<<<<<< HEAD
         # 如果是>0，则运行指定次数后，调用进程就会停止
         self._max_runs = max_runs
         # 同一个文件在被处理器处理时的间隔
         self._process_file_interval = process_file_interval
-        # 每次心跳的休眠时间
-        self._min_file_parsing_loop_time = min_file_parsing_loop_time
         # 文件处理进程工厂函数，接受一个文件路径参数，返回 AbstractDagFileProcessor 对象
-=======
-        self._max_runs = max_runs
-        # 一个新的DAG从文件系统序列化到DB的需要的最小时间
-        self._process_file_interval = process_file_interval
-        # DAG文件处理进程
->>>>>>> 6e3a2fc8
         self._processor_factory = processor_factory
+        # Map from file path to the processor
         # 记录正在运行的处理器
         self._processors = {}
-<<<<<<< HEAD
+        # Map from file path to the last runtime
         # 记录文件处理器执行完成后的执行时长
         self._last_runtime = {}
+        # Map from file path to the last finish time
         # 记录文件处理器执行完成后的结束时间
         self._last_finish_time = {}
-=======
-        # Map from file path to the last runtime
-        # 处理器最后一次执行的时间
-        self._last_runtime = {}
-        # Map from file path to the last finish time
-        # 处理器最后一次执行完成时间
-        self._last_finish_time = {}
         # Map from file path to the number of runs
->>>>>>> 6e3a2fc8
         # 处理器运行次数
         self._run_count = defaultdict(int)
         # Scheduler heartbeat key.
@@ -556,8 +526,7 @@
             if processor.done:
                 # 文件处理器运行时间
                 self.log.info("Processor for %s finished", file_path)
-<<<<<<< HEAD
-                now = timezone.utcnow()
+                now = datetime.now()
                 # 获得已完成的文件处理器进程
                 finished_processors[file_path] = processor
                 # 记录文件处理器的的执行时长
@@ -566,16 +535,6 @@
                 # 记录文件处理器的结束时间
                 self._last_finish_time[file_path] = now
                 # 记录文件被处理的次数
-=======
-                now = datetime.now()
-                finished_processors[file_path] = processor
-                # 处理器运行时间
-                self._last_runtime[file_path] = (now -
-                                                 processor.start_time).total_seconds()
-                # 处理器结束时间
-                self._last_finish_time[file_path] = now
-                # 处理器运行次数
->>>>>>> 6e3a2fc8
                 self._run_count[file_path] += 1
             else:
                 # 记录正在运行的文件处理器进程
@@ -590,11 +549,7 @@
         self.log.debug("%s file paths queued for processing",
                        len(self._file_path_queue))
 
-<<<<<<< HEAD
         # 收集已完成处理器的执行结果
-=======
-        # 返回已完成处理器的执行结果
->>>>>>> 6e3a2fc8
         # Collect all the DAGs that were found in the processed files
         simple_dags = []
         for file_path, processor in finished_processors.items():
@@ -617,13 +572,8 @@
             # 在下一次心跳处理
             file_paths_in_progress = self._processors.keys()
 
-<<<<<<< HEAD
             # 记录下尚未到调度时间的文件
-            now = timezone.utcnow()
-=======
-            # 获得已经运行process的文件，且还未到下一次执行时间
             now = datetime.now()
->>>>>>> 6e3a2fc8
             file_paths_recently_processed = []
 
             longest_parse_duration = 0
@@ -631,46 +581,21 @@
             for file_path in self._file_paths:
                 # 获得文件处理器上一次执行完成的时间
                 last_finish_time = self.get_last_finish_time(file_path)
-<<<<<<< HEAD
                 # 如果文件曾经处理过
-                if last_finish_time is not None:
-                    duration = now - last_finish_time
-                    # 如果文件尚未到调度时间，则记录在指定数组中
-                    # 获得所有文件中最长的等待时间
-                    longest_parse_duration = max(duration.total_seconds(),
-                                                 longest_parse_duration)
-                    if duration.total_seconds() < self._process_file_interval:
-                        file_paths_recently_processed.append(file_path)
-            # 获得每次心跳的休眠时间
-            sleep_length = max(self._min_file_parsing_loop_time - longest_parse_duration,
-                               0)
-            # 休眠
-            if sleep_length > 0:
-                self.log.debug("Sleeping for %.2f seconds to prevent excessive "
-                               "logging",
-                               sleep_length)
-                time.sleep(sleep_length)
-
-            # 获得处理器已经执行完成的文件列表，且这些文件的执行次数已经达到了最大阈值
-=======
                 if (last_finish_time is not None and
                     (now - last_finish_time).total_seconds() <
                         self._process_file_interval):
                     file_paths_recently_processed.append(file_path)
 
             # 获得已经运行的process文件，且已经达到最大运行次数
->>>>>>> 6e3a2fc8
             files_paths_at_run_limit = [file_path
                                         for file_path, num_runs in self._run_count.items()
                                         if num_runs == self._max_runs]
 
             # 获得需要入队的文件，新增的文件在此入库
-<<<<<<< HEAD
             # 去掉正在运行的文件
             # 去掉最近需要运行的文件
             # 去掉运行次数已经达到阈值的文件
-=======
->>>>>>> 6e3a2fc8
             files_paths_to_queue = list(set(self._file_paths) -
                                         set(file_paths_in_progress) -
                                         set(file_paths_recently_processed) -
@@ -690,11 +615,7 @@
             # 将任务加入队列
             self._file_path_queue.extend(files_paths_to_queue)
 
-<<<<<<< HEAD
-        # 处理器并发性阈值验证
-=======
         # 处理器并发性最大值验证
->>>>>>> 6e3a2fc8
         # Start more processors if we have enough slots and files to process
         while (self._parallelism - len(self._processors) > 0 and
                self._file_path_queue):
