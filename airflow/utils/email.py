# -*- coding: utf-8 -*-
#
# Licensed to the Apache Software Foundation (ASF) under one
# or more contributor license agreements.  See the NOTICE file
# distributed with this work for additional information
# regarding copyright ownership.  The ASF licenses this file
# to you under the Apache License, Version 2.0 (the
# "License"); you may not use this file except in compliance
# with the License.  You may obtain a copy of the License at
# 
#   http://www.apache.org/licenses/LICENSE-2.0
# 
# Unless required by applicable law or agreed to in writing,
# software distributed under the License is distributed on an
# "AS IS" BASIS, WITHOUT WARRANTIES OR CONDITIONS OF ANY
# KIND, either express or implied.  See the License for the
# specific language governing permissions and limitations
# under the License.

from __future__ import absolute_import
from __future__ import division
from __future__ import print_function
from __future__ import unicode_literals

from builtins import str
from past.builtins import basestring

import importlib
import os
import smtplib

from email.mime.text import MIMEText
from email.mime.multipart import MIMEMultipart
from email.mime.application import MIMEApplication
from email.utils import formatdate

from airflow import configuration
from airflow.exceptions import AirflowConfigException
from airflow.utils.log.logging_mixin import LoggingMixin


def send_email(to, subject, html_content, files=None,
               dryrun=False, cc=None, bcc=None,
               mime_subtype='mixed', **kwargs):
    """
    Send email using backend specified in EMAIL_BACKEND.

    :param dryrun: true表示测试邮件配置，不会发送邮件
    """
<<<<<<< HEAD
    # 动态加载模块发送函数
    # 可以通过插件的方式自定义邮件发送函数
    # e.g. email_backend = airflow.utils.email.send_email_smtp
    path, attr = configuration.get('email', 'EMAIL_BACKEND').rsplit('.', 1)
=======
    path, attr = configuration.conf.get('email', 'EMAIL_BACKEND').rsplit('.', 1)
>>>>>>> 1d3bb547
    module = importlib.import_module(path)
    backend = getattr(module, attr)
    return backend(to, subject, html_content, files=files,
                   dryrun=dryrun, cc=cc, bcc=bcc,
                   mime_subtype=mime_subtype, **kwargs)


def send_email_smtp(to, subject, html_content, files=None,
                    dryrun=False, cc=None, bcc=None,
                    mime_subtype='mixed', **kwargs):
    """
    Send an email with html content

    >>> send_email('test@example.com', 'foo', '<b>Foo</b> bar', ['/dev/null'], dryrun=True)
    """
<<<<<<< HEAD
    # 发件人
    SMTP_MAIL_FROM = configuration.get('smtp', 'SMTP_MAIL_FROM')
    
    # 收件人格式化
=======
    SMTP_MAIL_FROM = configuration.conf.get('smtp', 'SMTP_MAIL_FROM')

>>>>>>> 1d3bb547
    to = get_email_address_list(to)

    # 构建混合邮件体
    msg = MIMEMultipart(mime_subtype)
    msg['Subject'] = subject
    msg['From'] = SMTP_MAIL_FROM
    msg['To'] = ", ".join(to)
    recipients = to
    if cc:
        cc = get_email_address_list(cc)
        msg['CC'] = ", ".join(cc)
        recipients = recipients + cc

    if bcc:
        # don't add bcc in header
        bcc = get_email_address_list(bcc)
        recipients = recipients + bcc
    
    # 添加邮件内容
    msg['Date'] = formatdate(localtime=True)
    mime_text = MIMEText(html_content, 'html')
    msg.attach(mime_text)

    # 添加附件
    for fname in files or []:
        # 注意：获得文件名，文件路径在调用的当前路径下
        basename = os.path.basename(fname)
        with open(fname, "rb") as f:
            part = MIMEApplication(
                f.read(),
                Name=basename
            )
            part['Content-Disposition'] = 'attachment; filename="%s"' % basename
            part['Content-ID'] = '<%s>' % basename
            msg.attach(part)

    # 发送邮件
    send_MIME_email(SMTP_MAIL_FROM, recipients, msg, dryrun)


def send_MIME_email(e_from, e_to, mime_msg, dryrun=False):
    """发送邮件 ."""
    log = LoggingMixin().log

    SMTP_HOST = configuration.conf.get('smtp', 'SMTP_HOST')
    SMTP_PORT = configuration.conf.getint('smtp', 'SMTP_PORT')
    SMTP_STARTTLS = configuration.conf.getboolean('smtp', 'SMTP_STARTTLS')
    SMTP_SSL = configuration.conf.getboolean('smtp', 'SMTP_SSL')
    SMTP_USER = None
    SMTP_PASSWORD = None

    try:
        SMTP_USER = configuration.conf.get('smtp', 'SMTP_USER')
        SMTP_PASSWORD = configuration.conf.get('smtp', 'SMTP_PASSWORD')
    except AirflowConfigException:
        log.debug(
            "No user/password found for SMTP, so logging in with no authentication.")

    if not dryrun:
        s = smtplib.SMTP_SSL(SMTP_HOST, SMTP_PORT) if SMTP_SSL else smtplib.SMTP(
            SMTP_HOST, SMTP_PORT)
        if SMTP_STARTTLS:
            s.starttls()
        if SMTP_USER and SMTP_PASSWORD:
            s.login(SMTP_USER, SMTP_PASSWORD)
        log.info("Sent an alert email to %s", e_to)
        s.sendmail(e_from, e_to, mime_msg.as_string())
        s.quit()


def get_email_address_list(address_string):
    """多个收件人用逗号或分号分隔，并转化为数组 ."""
    if isinstance(address_string, basestring):
        if ',' in address_string:
            address_string = address_string.split(',')
        elif ';' in address_string:
            address_string = address_string.split(';')
        else:
            address_string = [address_string]

    return address_string<|MERGE_RESOLUTION|>--- conflicted
+++ resolved
@@ -47,14 +47,10 @@
 
     :param dryrun: true表示测试邮件配置，不会发送邮件
     """
-<<<<<<< HEAD
     # 动态加载模块发送函数
     # 可以通过插件的方式自定义邮件发送函数
     # e.g. email_backend = airflow.utils.email.send_email_smtp
-    path, attr = configuration.get('email', 'EMAIL_BACKEND').rsplit('.', 1)
-=======
     path, attr = configuration.conf.get('email', 'EMAIL_BACKEND').rsplit('.', 1)
->>>>>>> 1d3bb547
     module = importlib.import_module(path)
     backend = getattr(module, attr)
     return backend(to, subject, html_content, files=files,
@@ -70,15 +66,10 @@
 
     >>> send_email('test@example.com', 'foo', '<b>Foo</b> bar', ['/dev/null'], dryrun=True)
     """
-<<<<<<< HEAD
     # 发件人
-    SMTP_MAIL_FROM = configuration.get('smtp', 'SMTP_MAIL_FROM')
+    SMTP_MAIL_FROM = configuration.conf.get('smtp', 'SMTP_MAIL_FROM')
     
     # 收件人格式化
-=======
-    SMTP_MAIL_FROM = configuration.conf.get('smtp', 'SMTP_MAIL_FROM')
-
->>>>>>> 1d3bb547
     to = get_email_address_list(to)
 
     # 构建混合邮件体
@@ -134,12 +125,10 @@
         SMTP_USER = configuration.conf.get('smtp', 'SMTP_USER')
         SMTP_PASSWORD = configuration.conf.get('smtp', 'SMTP_PASSWORD')
     except AirflowConfigException:
-        log.debug(
-            "No user/password found for SMTP, so logging in with no authentication.")
+        log.debug("No user/password found for SMTP, so logging in with no authentication.")
 
     if not dryrun:
-        s = smtplib.SMTP_SSL(SMTP_HOST, SMTP_PORT) if SMTP_SSL else smtplib.SMTP(
-            SMTP_HOST, SMTP_PORT)
+        s = smtplib.SMTP_SSL(SMTP_HOST, SMTP_PORT) if SMTP_SSL else smtplib.SMTP(SMTP_HOST, SMTP_PORT)
         if SMTP_STARTTLS:
             s.starttls()
         if SMTP_USER and SMTP_PASSWORD:
