# -*- coding: utf-8 -*-
#
# Licensed to the Apache Software Foundation (ASF) under one
# or more contributor license agreements.  See the NOTICE file
# distributed with this work for additional information
# regarding copyright ownership.  The ASF licenses this file
# to you under the Apache License, Version 2.0 (the
# "License"); you may not use this file except in compliance
# with the License.  You may obtain a copy of the License at
# 
#   http://www.apache.org/licenses/LICENSE-2.0
# 
# Unless required by applicable law or agreed to in writing,
# software distributed under the License is distributed on an
# "AS IS" BASIS, WITHOUT WARRANTIES OR CONDITIONS OF ANY
# KIND, either express or implied.  See the License for the
# specific language governing permissions and limitations
# under the License.

import errno
import logging
import os

from airflow import configuration as conf
from airflow.utils.helpers import parse_template_string
from datetime import datetime


class FileProcessorHandler(logging.Handler):
    """根据日期分日期文件夹写入日志文件，并增加lastest链接
    FileProcessorHandler is a python log handler that handles
    dag processor logs. It creates and delegates log handling
    to `logging.FileHandler` after receiving dag processor context.
    """

    def __init__(self, base_log_folder, filename_template):
        """
        :param base_log_folder: Base log folder to place logs.
        :param filename_template: template filename string
        """
        super(FileProcessorHandler, self).__init__()
        self.handler = None
        # 日志目录
        self.base_log_folder = base_log_folder
        self.dag_dir = os.path.expanduser(conf.get('core', 'DAGS_FOLDER'))
<<<<<<< HEAD
        # 日志文件名的格式
        self.filename_template = filename_template
        self.filename_jinja_template = None

        if "{{" in self.filename_template: #jinja mode
            self.filename_jinja_template = Template(self.filename_template)
=======
        self.filename_template, self.filename_jinja_template = \
            parse_template_string(filename_template)
>>>>>>> 1d3bb547

        self._cur_date = datetime.today()

        # 创建日志日期目录
        if not os.path.exists(self._get_log_directory()):
            try:
                os.makedirs(self._get_log_directory())
            except OSError as e:
                # only ignore case where the directory already exist
                if e.errno != errno.EEXIST:
                    raise

                logging.warning("%s already exists", self._get_log_directory())
        
        # 在日志目录中创建 latest 链接
        self._symlink_latest_log_directory()

    def set_context(self, filename):
        """
        Provide filename context to airflow task handler.
        :param filename: filename in which the dag is located
        """
        # 创建日志文件
        local_loc = self._init_file(filename)
        self.handler = logging.FileHandler(local_loc)
        self.handler.setFormatter(self.formatter)
        self.handler.setLevel(self.level)

        if self._cur_date < datetime.today():
            self._symlink_latest_log_directory()
            self._cur_date = datetime.today()

    def emit(self, record):
        if self.handler is not None:
            self.handler.emit(record)

    def flush(self):
        if self.handler is not None:
            self.handler.flush()

    def close(self):
        if self.handler is not None:
            self.handler.close()

    def _render_filename(self, filename):
        """使用文件名渲染文件名模板 ."""
        filename = os.path.relpath(filename, self.dag_dir)
        ctx = dict()
        ctx['filename'] = filename

        if self.filename_jinja_template:
            return self.filename_jinja_template.render(**ctx)

        return self.filename_template.format(filename=ctx['filename'])

    def _get_log_directory(self):
        """获得带有日期的日志目录 ."""
        now = datetime.utcnow()
        return os.path.join(self.base_log_folder, now.strftime("%Y-%m-%d"))

    def _symlink_latest_log_directory(self):
        """
        Create symbolic link to the current day's log directory to
        allow easy access to the latest scheduler log files.

        :return: None
        """
        log_directory = self._get_log_directory()
        latest_log_directory_path = os.path.join(self.base_log_folder, "latest")
        if os.path.isdir(log_directory):
            try:
                # if symlink exists but is stale, update it
                if os.path.islink(latest_log_directory_path):
                    if os.readlink(latest_log_directory_path) != log_directory:
                        os.unlink(latest_log_directory_path)
                        os.symlink(log_directory, latest_log_directory_path)
                elif (os.path.isdir(latest_log_directory_path) or
                          os.path.isfile(latest_log_directory_path)):
                    logging.warning(
                        "%s already exists as a dir/file. Skip creating symlink.",
                        latest_log_directory_path
                    )
                else:
                    os.symlink(log_directory, latest_log_directory_path)
            except OSError:
                logging.warning("OSError while attempting to symlink "
                                "the latest log directory")

    def _init_file(self, filename):
        """
        Create log file and directory if required.
        :param filename: task instance object
        :return relative log path of the given task instance
        """
        # 渲染文件名模板
        relative_path = self._render_filename(filename)
        full_path = os.path.join(self._get_log_directory(), relative_path)
        directory = os.path.dirname(full_path)
        # 创建日志目录
        if not os.path.exists(directory):
            os.makedirs(directory)
        # 创建日志文件
        if not os.path.exists(full_path):
            open(full_path, "a").close()

        return full_path<|MERGE_RESOLUTION|>--- conflicted
+++ resolved
@@ -43,17 +43,9 @@
         # 日志目录
         self.base_log_folder = base_log_folder
         self.dag_dir = os.path.expanduser(conf.get('core', 'DAGS_FOLDER'))
-<<<<<<< HEAD
         # 日志文件名的格式
-        self.filename_template = filename_template
-        self.filename_jinja_template = None
-
-        if "{{" in self.filename_template: #jinja mode
-            self.filename_jinja_template = Template(self.filename_template)
-=======
         self.filename_template, self.filename_jinja_template = \
             parse_template_string(filename_template)
->>>>>>> 1d3bb547
 
         self._cur_date = datetime.today()
 
