--- conflicted
+++ resolved
@@ -47,16 +47,8 @@
         super(FileTaskHandler, self).__init__()
         self.handler = None
         self.local_base = base_log_folder
-<<<<<<< HEAD
-        self.filename_template = filename_template
-        self.filename_jinja_template = None
-
-        if "{{" in self.filename_template:  # jinja mode
-            self.filename_jinja_template = Template(self.filename_template)
-=======
         self.filename_template, self.filename_jinja_template = \
             parse_template_string(filename_template)
->>>>>>> 1d3bb547
 
     def set_context(self, ti):
         """
@@ -117,8 +109,7 @@
                     log += "*** Reading local file: {}\n".format(location)
                     log += "".join(f.readlines())
             except Exception as e:
-                log = "*** Failed to load local log file: {}\n".format(
-                    location)
+                log = "*** Failed to load local log file: {}\n".format(location)
                 log += "*** {}\n".format(str(e))
         else:
             # 如果本地日志不存在，则从日志服务器获取
@@ -126,8 +117,7 @@
                 "http://{ti.hostname}:{worker_log_server_port}/log", log_relative_path
             ).format(
                 ti=ti,
-                worker_log_server_port=conf.get(
-                    'celery', 'WORKER_LOG_SERVER_PORT')
+                worker_log_server_port=conf.get('celery', 'WORKER_LOG_SERVER_PORT')
             )
             log += "*** Log file does not exist: {}\n".format(location)
             log += "*** Fetching from: {}\n".format(url)
@@ -145,8 +135,7 @@
 
                 log += '\n' + response.text
             except Exception as e:
-                log += "*** Failed to fetch log file from worker. {}\n".format(
-                    str(e))
+                log += "*** Failed to fetch log file from worker. {}\n".format(str(e))
 
         return log, {'end_of_log': True}
 
@@ -170,8 +159,7 @@
             try_numbers = list(range(1, next_try))
         elif try_number < 1:
             logs = [
-                'Error fetching the logs. Try number {} is invalid.'.format(
-                    try_number),
+                'Error fetching the logs. Try number {} is invalid.'.format(try_number),
             ]
             return logs
         else:
