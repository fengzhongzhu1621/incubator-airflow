--- conflicted
+++ resolved
@@ -85,26 +85,13 @@
                                  airflow_context_vars.items()]))
         self.env.update(airflow_context_vars)
 
-<<<<<<< HEAD
-        bash_command = ('export {}={}; '.format(AIRFLOW_HOME_VAR, airflow_home_value) +
-                        'export {}={}; '.format(PYTHONPATH_VAR, pythonpath_value) +
-                        self.bash_command)
-        self.lineage_data = bash_command
+        self.lineage_data = self.bash_command
         # 创建临时目录
-=======
-        self.lineage_data = self.bash_command
-
->>>>>>> 00adade4
         with TemporaryDirectory(prefix='airflowtmp') as tmp_dir:
             # 创建临时文件
             with NamedTemporaryFile(dir=tmp_dir, prefix=self.task_id) as f:
-<<<<<<< HEAD
                 # 将bash命令写入到临时文件中
-                f.write(bytes(bash_command, 'utf_8'))
-=======
-
                 f.write(bytes(self.bash_command, 'utf_8'))
->>>>>>> 00adade4
                 f.flush()
                 # 获得临时文件的名称
                 fname = f.name
@@ -121,12 +108,8 @@
                             signal.signal(getattr(signal, sig), signal.SIG_DFL)
                     os.setsid()
 
-<<<<<<< HEAD
-                self.log.info("Running command: %s", bash_command)
+                self.log.info("Running command: %s", self.bash_command)
                 # 执行临时bash脚本
-=======
-                self.log.info("Running command: %s", self.bash_command)
->>>>>>> 00adade4
                 sp = Popen(
                     ['bash', fname],
                     stdout=PIPE, stderr=STDOUT,
