--- conflicted
+++ resolved
@@ -56,12 +56,8 @@
             raise AirflowPluginException("Your plugin needs a name.")
 
 
-<<<<<<< HEAD
 # 获得插件目录
-plugins_folder = configuration.get('core', 'plugins_folder')
-=======
 plugins_folder = configuration.conf.get('core', 'plugins_folder')
->>>>>>> 1d3bb547
 if not plugins_folder:
     plugins_folder = configuration.conf.get('core', 'airflow_home') + '/plugins'
 plugins_folder = os.path.expanduser(plugins_folder)
