--- conflicted
+++ resolved
@@ -108,15 +108,9 @@
 
 
 # 读取默认配置
-<<<<<<< HEAD
-_templates_dir = os.path.join(os.path.dirname(__file__), 'config_templates')
-with open(os.path.join(_templates_dir, 'default_airflow.cfg')) as f:
-    DEFAULT_CONFIG = f.read()
-=======
 def _read_default_config_file(file_name):
     templates_dir = os.path.join(os.path.dirname(__file__), 'config_templates')
     file_path = os.path.join(templates_dir, file_name)
->>>>>>> 6e3a2fc8
     if six.PY2:
         with open(file_path) as f:
             config = f.read()
@@ -227,24 +221,17 @@
         section = str(section).lower()
         key = str(key).lower()
 
-<<<<<<< HEAD
-=======
         deprecated_name = self.deprecated_options.get(section, {}).get(key, None)
->>>>>>> 6e3a2fc8
         # 首先从环境变量中获取配置值，如果环境变量中存在，则不再从配置文件中获取
         # first check environment variables
         option = self._get_env_var_option(section, key)
         if option is not None:
             return option
-<<<<<<< HEAD
-
-=======
         if deprecated_name:
             option = self._get_env_var_option(section, deprecated_name)
             if option is not None:
                 self._warn_deprecate(section, key, deprecated_name)
                 return option
->>>>>>> 6e3a2fc8
         # 然后从配置文件中获取
         # ...then the config file
         if super(AirflowConfigParser, self).has_option(section, key):
@@ -512,10 +499,7 @@
 else:
     FERNET_KEY = ''
 
-<<<<<<< HEAD
-=======
 SECRET_KEY = b64encode(os.urandom(16)).decode('utf-8')
->>>>>>> 6e3a2fc8
 # 安装单元测试配置文件
 TEMPLATE_START = (
     '# ----------------------- TEMPLATE BEGINS HERE -----------------------')
