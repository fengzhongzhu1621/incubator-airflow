--- conflicted
+++ resolved
@@ -187,23 +187,13 @@
             DagRun.execution_date.in_({ti.execution_date for ti in tis}),
         ).all()
         for dr in drs:
-<<<<<<< HEAD
             # 设置为运行态，并重置开始时间
-            if only_backfill_dagruns and dr.is_backfill:
-                # If the flag is set, we reset backfill dag run for retry.
-                # dont reset start date
-                dr.state = State.REMOVED
-            else:
-                dr.state = State.RUNNING
-                dr.start_date = timezone.utcnow()
-=======
             dr.state = State.RUNNING
             dr.start_date = timezone.utcnow()
->>>>>>> ab81767d
 
 
 class DagBag(BaseDagBag, LoggingMixin):
-    """ dag容器
+    """
     A dagbag is a collection of dags, parsed out of a folder tree and has high
     level configuration settings, like what database to use as a backend and
     what executor to use to fire off tasks. This makes it easier to run
@@ -309,8 +299,7 @@
             # This failed before in what may have been a git sync
             # race condition
             # 获得文件的修改时间
-            file_last_changed_on_disk = datetime.fromtimestamp(
-                os.path.getmtime(filepath))
+            file_last_changed_on_disk = datetime.fromtimestamp(os.path.getmtime(filepath))
             # 判断文件最近是否被修改
             if only_if_updated \
                     and filepath in self.file_last_changed \
@@ -357,12 +346,10 @@
                 mod_name, ext = os.path.splitext(mod.filename)
                 if not head and (ext == '.py' or ext == '.pyc'):
                     if mod_name == '__init__':
-                        self.log.warning(
-                            "Found __init__.%s at root of %s", ext, filepath)
+                        self.log.warning("Found __init__.%s at root of %s", ext, filepath)
                     if safe_mode:
                         with zip_file.open(mod.filename) as zf:
-                            self.log.debug("Reading %s from %s",
-                                           mod.filename, filepath)
+                            self.log.debug("Reading %s from %s", mod.filename, filepath)
                             content = zf.read()
                             if not all([s in content for s in (b'DAG', b'airflow')]):
                                 self.file_last_changed[filepath] = (
@@ -397,10 +384,8 @@
                         found_dags.append(dag)
                         found_dags += dag.subdags
                     except AirflowDagCycleException as cycle_exception:
-                        self.log.exception(
-                            "Failed to bag_dag: %s", dag.full_filepath)
-                        self.import_errors[dag.full_filepath] = str(
-                            cycle_exception)
+                        self.log.exception("Failed to bag_dag: %s", dag.full_filepath)
+                        self.import_errors[dag.full_filepath] = str(cycle_exception)
                         self.file_last_changed[dag.full_filepath] = \
                             file_last_changed_on_disk
         # 记录所 加载文件的最近修改时间
@@ -415,8 +400,7 @@
         from airflow.jobs import LocalTaskJob as LJ
         self.log.info("Finding 'running' jobs without a recent heartbeat")
         TI = TaskInstance
-        secs = configuration.conf.getint(
-            'scheduler', 'scheduler_zombie_task_threshold')
+        secs = configuration.conf.getint('scheduler', 'scheduler_zombie_task_threshold')
         limit_dttm = timezone.utcnow() - timedelta(seconds=secs)
         self.log.info("Failing jobs without heartbeat after %s", limit_dttm)
 
@@ -442,20 +426,13 @@
                     # 获得任务模型
                     task = dag.get_task(ti.task_id)
 
-                    # now set non db backed vars on ti
                     ti.task = task
-<<<<<<< HEAD
+                    ti.test_mode = configuration.getboolean('core', 'unit_test_mode')
                     # 任务执行失败，发送通知，并执行失败回调函数
-                    ti.handle_failure("{} killed as zombie".format(str(ti)))
-                    self.log.info('Marked zombie job %s as failed', ti)
-=======
-                    ti.test_mode = configuration.getboolean('core', 'unit_test_mode')
-
                     ti.handle_failure("{} detected as zombie".format(ti),
                                       ti.test_mode, ti.get_template_context())
                     self.log.info(
                         'Marked zombie job %s as %s', ti, ti.state)
->>>>>>> ab81767d
                     Stats.incr('zombies_killed')
         session.commit()
 
@@ -487,10 +464,8 @@
             self.dags[dag.dag_id] = dag
             self.log.debug('Loaded DAG {dag}'.format(**locals()))
         except AirflowDagCycleException as cycle_exception:
-            # There was an error in bagging the dag. Remove it from the list of
-            # dags
-            self.log.exception(
-                'Exception bagging dag: {dag.dag_id}'.format(**locals()))
+            # There was an error in bagging the dag. Remove it from the list of dags
+            self.log.exception('Exception bagging dag: {dag.dag_id}'.format(**locals()))
             # Only necessary at the root level since DAG.subdags automatically
             # performs DFS to search through all subdags
             if dag == root_dag:
@@ -844,8 +819,7 @@
                 obj = json.loads(self.extra)
             except Exception as e:
                 self.log.exception(e)
-                self.log.error(
-                    "Failed parsing the json for conn_id %s", self.conn_id)
+                self.log.error("Failed parsing the json for conn_id %s", self.conn_id)
 
         return obj
 
@@ -1139,8 +1113,7 @@
     def log_filepath(self):
         """获得任务实例日志文件路径 ."""
         iso = self.execution_date.isoformat()
-        log = os.path.expanduser(
-            configuration.conf.get('core', 'BASE_LOG_FOLDER'))
+        log = os.path.expanduser(configuration.conf.get('core', 'BASE_LOG_FOLDER'))
         return (
             "{log}/{self.dag_id}/{self.task_id}/{iso}.log".format(**locals()))
 
@@ -1332,8 +1305,7 @@
             if not dr:
                 # Means that this TI is NOT being run from a DR, but from a
                 # catchup
-                previous_scheduled_date = dag.previous_schedule(
-                    self.execution_date)
+                previous_scheduled_date = dag.previous_schedule(self.execution_date)
                 if not previous_scheduled_date:
                     return None
 
@@ -1434,8 +1406,7 @@
         delay = self.task.retry_delay
         if self.task.retry_exponential_backoff:
             # 每次间隔的时间递增
-            min_backoff = int(delay.total_seconds() *
-                              (2 ** (self.try_number - 2)))
+            min_backoff = int(delay.total_seconds() * (2 ** (self.try_number - 2)))
             # deterministic per task instance
             # between 0.5 * delay * (2^retry_number) and 1.0 * delay *
             # (2^retry_number)			
@@ -1649,8 +1620,7 @@
                                                             self.execution_date)
                 self.log.info(msg)
             else:
-                msg = "Executing {} on {}".format(
-                    self.task, self.execution_date)
+                msg = "Executing {} on {}".format(self.task, self.execution_date)
                 self.log.info(msg)
         return True
 
@@ -1694,8 +1664,7 @@
 
                 # 任务实例收到终止信号后，执行on_kill()，停止子进程
                 def signal_handler(signum, frame):
-                    self.log.error(
-                        "Received SIGTERM. Terminating subprocesses.")
+                    self.log.error("Received SIGTERM. Terminating subprocesses.")
                     task_copy.on_kill()
                     raise AirflowException("Task received SIGTERM signal")
                 signal.signal(signal.SIGTERM, signal_handler)
@@ -1843,16 +1812,14 @@
         task = self.task
         self.end_date = timezone.utcnow()
         self.set_duration()
-        Stats.incr('operator_failures_{}'.format(
-            task.__class__.__name__), 1, 1)
+        Stats.incr('operator_failures_{}'.format(task.__class__.__name__), 1, 1)
         Stats.incr('ti_failures')
         if not test_mode:
             session.add(Log(State.FAILED, self))
 
         # Log failure duration
         # 记录失败的任务实例
-        session.add(TaskFail(task, self.execution_date,
-                             self.start_date, self.end_date))
+        session.add(TaskFail(task, self.execution_date, self.start_date, self.end_date))
 
         # Let's go deeper
         try:
@@ -3105,8 +3072,7 @@
         # relationships can only be set if the tasks share a single DAG. Tasks
         # without a DAG are assigned to that DAG.
         # 所有依赖的任务必须属于同一个dag
-        dags = {t._dag.dag_id: t._dag for t in [
-            self] + task_list if t.has_dag()}
+        dags = {t._dag.dag_id: t._dag for t in [self] + task_list if t.has_dag()}
 
         if len(dags) > 1:
             raise AirflowException(
@@ -3321,11 +3287,9 @@
                 'core', 'max_active_runs_per_dag'),
             dagrun_timeout=None,
             sla_miss_callback=None,
-            default_view=configuration.conf.get(
-                'webserver', 'dag_default_view').lower(),
+            default_view=configuration.conf.get('webserver', 'dag_default_view').lower(),
             orientation=configuration.conf.get('webserver', 'dag_orientation'),
-            catchup=configuration.conf.getboolean(
-                'scheduler', 'catchup_by_default'),
+            catchup=configuration.conf.getboolean('scheduler', 'catchup_by_default'),
             on_success_callback=None, on_failure_callback=None,
             params=None):
 
@@ -3517,8 +3481,7 @@
             # 创建cron
             cron = croniter(self._schedule_interval, dttm)
             # 获得下一次调度时间，添加时区信息
-            following = timezone.make_aware(
-                cron.get_next(datetime), self.timezone)
+            following = timezone.make_aware(cron.get_next(datetime), self.timezone)
             # 将下一次调度的本地时间转换为UTC时间
             return timezone.convert_to_utc(following)
         elif isinstance(self._schedule_interval, timedelta):
@@ -3562,8 +3525,7 @@
 
         # dates for dag runs
         # 如果开始时间为空，则取所有任务的最小开始时间
-        using_start_date = using_start_date or min(
-            [t.start_date for t in self.tasks])
+        using_start_date = using_start_date or min([t.start_date for t in self.tasks])
         # 结束时间为空，则去当前时间
         using_end_date = using_end_date or timezone.utcnow()
 
@@ -3755,8 +3717,7 @@
         # 获得回调函数
         callback = self.on_success_callback if success else self.on_failure_callback
         if callback:
-            self.log.info(
-                'Executing dag callback function: {}'.format(callback))
+            self.log.info('Executing dag callback function: {}'.format(callback))
             # 获得dagrun的所有任务实例
             tis = dagrun.get_task_instances(session=session)
             # 取最近的一条任务实例
@@ -3973,22 +3934,16 @@
             self,
             state=State.RUNNING,
             session=None,
-<<<<<<< HEAD
-            only_backfill_dagruns=False):
-        # TODO 更新dag每个状态的dag_run的数量，并设置dirty为False
-        drs = session.query(DagRun).filter_by(dag_id=self.dag_id).all()
-=======
             start_date=None,
             end_date=None,
     ):
+        # TODO 更新dag每个状态的dag_run的数量，并设置dirty为False
         query = session.query(DagRun).filter_by(dag_id=self.dag_id)
         if start_date:
             query = query.filter(DagRun.execution_date >= start_date)
         if end_date:
             query = query.filter(DagRun.execution_date <= end_date)
         drs = query.all()
-
->>>>>>> ab81767d
         dirty_ids = []
         for dr in drs:
             dr.state = state
@@ -4176,8 +4131,7 @@
             # Removing upstream/downstream references to tasks that did not
             # made the cut
             # 通过交集，去掉原有任务的上下游关联任务
-            t._upstream_task_ids = t._upstream_task_ids.intersection(
-                dag.task_dict.keys())
+            t._upstream_task_ids = t._upstream_task_ids.intersection(dag.task_dict.keys())
             t._downstream_task_ids = t._downstream_task_ids.intersection(
                 dag.task_dict.keys())
 
@@ -5327,12 +5281,7 @@
         # 获得所有任务实例
         tis = self.get_task_instances(session=session)
 
-<<<<<<< HEAD
-        self.log.info(
-            "Updating state for %s considering %s task(s)", self, len(tis))
-=======
         self.log.debug("Updating state for %s considering %s task(s)", self, len(tis))
->>>>>>> ab81767d
 
         # 根据任务实例获得任务，去掉已删除的任务实例
         for ti in list(tis):
