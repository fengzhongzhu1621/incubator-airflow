--- conflicted
+++ resolved
@@ -562,45 +562,6 @@
         stats = []
         FileLoadStat = namedtuple(
             'FileLoadStat', "file duration dag_num task_num dags")
-<<<<<<< HEAD
-        if os.path.isfile(dag_folder):
-            self.process_file(dag_folder, only_if_updated=only_if_updated)
-        elif os.path.isdir(dag_folder):
-            for root, dirs, files in os.walk(dag_folder, followlinks=True):
-                patterns = []
-                ignore_file = os.path.join(root, '.airflowignore')
-                if os.path.isfile(ignore_file):
-                    with open(ignore_file, 'r') as f:
-                        patterns += [p for p in f.read().split('\n') if p]
-                for f in files:
-                    try:
-                        filepath = os.path.join(root, f)
-                        if not os.path.isfile(filepath):
-                            continue
-                        mod_name, file_ext = os.path.splitext(
-                            os.path.split(filepath)[-1])
-                        # 验证文件后缀
-                        if file_ext != '.py' and not zipfile.is_zipfile(filepath):
-                            continue
-                        if not any(
-                                [re.findall(p, filepath) for p in patterns]):
-                            ts = timezone.utcnow()
-                            found_dags = self.process_file(
-                                filepath, only_if_updated=only_if_updated)
-
-                            td = timezone.utcnow() - ts
-                            td = td.total_seconds() + (
-                                float(td.microseconds) / 1000000)
-                            stats.append(FileLoadStat(
-                                filepath.replace(dag_folder, ''),
-                                td,
-                                len(found_dags),
-                                sum([len(dag.tasks) for dag in found_dags]),
-                                str([dag.dag_id for dag in found_dags]),
-                            ))
-                    except Exception as e:
-                        self.log.exception(e)
-=======
         for filepath in list_py_file_paths(dag_folder):
             try:
                 ts = timezone.utcnow()
@@ -619,7 +580,6 @@
                 ))
             except Exception as e:
                 self.log.exception(e)
->>>>>>> 00adade4
         Stats.gauge(
             'collect_dags', (timezone.utcnow() - start_dttm).total_seconds(), 1)
         Stats.gauge(
@@ -1379,8 +1339,7 @@
 
             # LEGACY: most likely running from unit tests
             if not dr:
-                # Means that this TI is NOT being run from a DR, but from a
-                # catchup
+                # Means that this TI is NOT being run from a DR, but from a catchup
                 previous_scheduled_date = dag.previous_schedule(self.execution_date)
                 if not previous_scheduled_date:
                     return None
@@ -1428,7 +1387,7 @@
         dep_context = dep_context or DepContext()
         failed = False
         # 根据DAG/TASK上下文中的依赖，返回失败的依赖
-        verbose_aware_logger = self.log.info if verbose else self.log.debug		
+        verbose_aware_logger = self.log.info if verbose else self.log.debug
         for dep_status in self.get_failed_dep_statuses(
                 dep_context=dep_context,
                 session=session):
@@ -1485,7 +1444,7 @@
             min_backoff = int(delay.total_seconds() * (2 ** (self.try_number - 2)))
             # deterministic per task instance
             # between 0.5 * delay * (2^retry_number) and 1.0 * delay *
-            # (2^retry_number)			
+            # (2^retry_number)
             hash = int(hashlib.sha1("{}#{}#{}#{}".format(self.dag_id,
                                                          self.task_id,
                                                          self.execution_date,
@@ -1807,12 +1766,8 @@
             self.refresh_from_db()
             # for case when task is marked as success/failed externally
             # current behavior doesn't hit the success callback
-<<<<<<< HEAD
             # 如果任务执行失败，但是用户在页面上强行标记了任务为成功
-            if self.state == State.SUCCESS:
-=======
             if self.state in {State.SUCCESS, State.FAILED}:
->>>>>>> 00adade4
                 return
             else:
                 # 任务执行失败，发送通知，并执行失败回调函数
@@ -2913,7 +2868,7 @@
         return result
 
     def __getstate__(self):
-        """你可以自定义对象被pickle时被存储的状态，而不使用对象的 __dict__ 属性。 
+        """你可以自定义对象被pickle时被存储的状态，而不使用对象的 __dict__ 属性。
         这个状态在对象被反pickle时会被 __setstate__ 使用。 """
         state = dict(self.__dict__)
         del state['_log']
@@ -3461,12 +3416,8 @@
 
         # crontab标准格式
         self.schedule_interval = schedule_interval
-<<<<<<< HEAD
         # 将调度缩写转换为crontab标准格式
-        if schedule_interval in cron_presets:
-=======
         if isinstance(schedule_interval, Hashable) and schedule_interval in cron_presets:
->>>>>>> 00adade4
             self._schedule_interval = cron_presets.get(schedule_interval)
         elif schedule_interval == '@once':
             self._schedule_interval = None
@@ -3636,8 +3587,7 @@
         using_end_date = using_end_date or timezone.utcnow()
 
         # next run date for a subdag isn't relevant (schedule_interval for subdags
-        # is ignored) so we use the dag run's start date in the case of a
-        # subdag
+        # is ignored) so we use the dag run's start date in the case of a subdag
         # 获得下一次调度时间
         # 1. 如果是子dag，下一次调度时间为开始时间
         # 2. 如果不是子dag，需要根据调度配置计算下一次调度时间
@@ -4051,6 +4001,7 @@
         if end_date:
             query = query.filter(DagRun.execution_date <= end_date)
         drs = query.all()
+
         dirty_ids = []
         for dr in drs:
             dr.state = state
@@ -4216,15 +4167,11 @@
         based on a regex that should match one or many tasks, and includes
         upstream and downstream neighbours based on the flag passed.
         """
-<<<<<<< HEAD
         # 拷贝dag
-=======
-
         # deep-copying self.task_dict takes a long time, and we don't want all
         # the tasks anyway, so we copy the tasks manually later
         task_dict = self.task_dict
         self.task_dict = {}
->>>>>>> 00adade4
         dag = copy.deepcopy(self)
         self.task_dict = task_dict
 
@@ -4241,14 +4188,11 @@
                 also_include += t.get_flat_relatives(upstream=True)
 
         # Compiling the unique list of tasks that made the cut
-<<<<<<< HEAD
-        dag.task_dict = {t.task_id: t for t in regex_match + also_include}
-        # dag.tasks 其实就是 regex_match + also_include
-=======
+        # Compiling the unique list of tasks that made the cut
         # Make sure to not recursively deepcopy the dag while copying the task
         dag.task_dict = {t.task_id: copy.deepcopy(t, {id(t.dag): t.dag})
                          for t in regex_match + also_include}
->>>>>>> 00adade4
+        # dag.tasks 其实就是 regex_match + also_include
         for t in dag.tasks:
             # Removing upstream/downstream references to tasks that did not
             # made the cut
@@ -4849,7 +4793,7 @@
     key = Column(String(512))
     value = Column(LargeBinary)
     timestamp = Column(
-        UtcDateTime, default=timezone.utcnow, nullable=False)
+        DateTime, default=timezone.utcnow, nullable=False)
     execution_date = Column(UtcDateTime, nullable=False)
 
     # source information
@@ -5419,8 +5363,7 @@
                                     for t in unfinished_tasks)
         # small speed up
         if unfinished_tasks and none_depends_on_past and none_task_concurrency:
-            # todo: this can actually get pretty slow: one task costs between
-            # 0.01-015s
+            # todo: this can actually get pretty slow: one task costs between 0.01-015s
             no_dependencies_met = True
             for ut in unfinished_tasks:
                 # We need to flag upstream and check for changes because upstream
@@ -5478,8 +5421,7 @@
             else:
                 self.state = State.RUNNING
 
-        # todo: determine we want to use with_for_update to make sure to lock
-        # the run
+        # todo: determine we want to use with_for_update to make sure to lock the run
         session.merge(self)
         session.commit()
 
