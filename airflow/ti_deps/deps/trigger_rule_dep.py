--- conflicted
+++ resolved
@@ -205,11 +205,7 @@
                     "tasks to have completed, but found {1} task(s) that "
                     "weren't done. upstream_tasks_state={2}, "
                     "upstream_task_ids={3}"
-<<<<<<< HEAD
-                    .format(tr, upstream - done, upstream_tasks_state,
-=======
                     .format(tr, upstream_done, upstream_tasks_state,
->>>>>>> 00adade4
                             task.upstream_task_ids))
         else:
             yield self._failing_status(
