--- conflicted
+++ resolved
@@ -110,24 +110,13 @@
         # 获得执行器的类名
         self.executor_class = executor.__class__.__name__
         # 设置开始时间和心跳开始时间
-<<<<<<< HEAD
-        self.start_date = timezone.utcnow()
+        self.start_date = datetime.now()
         self.latest_heartbeat = self.start_date
         # job的心跳间隔时间，用于判断job是否存活
         self.heartrate = heartrate
         # 调度器进程所在机器的执行用户
         self.unixname = getpass.getuser()
-        # 因为需要批量更新任务实例的状态，为了防止SQL过长
-        # 需要设置每批更新的任务实例的数量
-=======
-        self.start_date = datetime.now()
-        self.latest_heartbeat = self.start_date
-        # 心跳频率
-        self.heartrate = heartrate
-        # 调度器进程所在机器的执行用户
-        self.unixname = getpass.getuser()
         # 因为需要批量更新TI的状态，为了防止SQL过长，需要设置每批更新的TI的数量
->>>>>>> 6e3a2fc8
         self.max_tis_per_query = conf.getint('scheduler', 'max_tis_per_query')
         super(BaseJob, self).__init__(*args, **kwargs)
 
@@ -141,25 +130,15 @@
 
     @provide_session
     def kill(self, session=None):
-<<<<<<< HEAD
         """关闭job，设置关闭时间 ."""
         job = session.query(BaseJob).filter(BaseJob.id == self.id).first()
-        job.end_date = timezone.utcnow()
-=======
-        """关闭job ."""
-        job = session.query(BaseJob).filter(BaseJob.id == self.id).first()
         job.end_date = datetime.now()
->>>>>>> 6e3a2fc8
         # 杀死job
         try:
             self.on_kill()
         except Exception as e:
             self.log.error('on_kill() method failed: {}'.format(e))
-<<<<<<< HEAD
         # 保存job的关闭时间
-=======
-        # 保持job的关闭时间
->>>>>>> 6e3a2fc8
         session.merge(job)
         session.commit()
         # 抛出异常
@@ -210,12 +189,8 @@
             # 关闭job，抛出 AirflowException
             self.kill()
 
-<<<<<<< HEAD
         # 获得到下一次心跳需要睡眠的时间间隔，并等待
-=======
-        # 获得到下一次心跳需要睡眠的时间间隔
         # Figure out how long to sleep for
->>>>>>> 6e3a2fc8
         sleep_for = 0
         if job.latest_heartbeat:
             sleep_for = max(
@@ -226,14 +201,9 @@
         sleep(sleep_for)
 
         # 睡眠之后会重新连接DB
-<<<<<<< HEAD
+        # Update last heartbeat time
         with create_session() as session:
             # 更新最新的心跳时间
-=======
-        # Update last heartbeat time
-        with create_session() as session:
-            # 更新心跳时间
->>>>>>> 6e3a2fc8
             job = session.query(BaseJob).filter(BaseJob.id == self.id).first()
             job.latest_heartbeat = datetime.now()
             session.merge(job)
@@ -255,16 +225,6 @@
             make_transient(self)
             self.id = id_
 
-<<<<<<< HEAD
-            # 运行job
-            self._execute()
-
-            # job执行完成后，记录完成时间和状态
-            self.end_date = timezone.utcnow()
-            self.state = State.SUCCESS
-            session.merge(self)
-            session.commit()
-=======
             # job执行完成后，记录完成时间和状态
             try:
                 self._execute()
@@ -280,7 +240,6 @@
                 self.end_date = datetime.now()
                 session.merge(self)
                 session.commit()
->>>>>>> 6e3a2fc8
 
         Stats.incr(self.__class__.__name__.lower() + '_end', 1, 1)
 
@@ -304,12 +263,7 @@
         """
         # 获得执行器等待执行队列中的任务实例
         queued_tis = self.executor.queued_tasks
-<<<<<<< HEAD
-        # also consider running as the state might not have changed in the db
-        # yet
-=======
         # also consider running as the state might not have changed in the db yet
->>>>>>> 6e3a2fc8
         # 获得执行器中正在执行的任务实例
         running_tis = self.executor.running
 
@@ -334,11 +288,7 @@
                     DR.run_id.notlike(BackfillJob.ID_PREFIX + '%'),  # 不是补录的流程实例
                     TI.state.in_(resettable_states))).all()
         else:
-<<<<<<< HEAD
             # 获得指定dag_run中正在调度（任务状态为 [State.SCHEDULED, State.QUEUED]）的任务实例
-=======
-            # 获得指定dag_run中正在调度的任务实例
->>>>>>> 6e3a2fc8
             resettable_tis = filter_by_dag_run.get_task_instances(state=resettable_states,
                                                                   session=session)
         # 获得不在执行器队列（待执行队列和运行队列）中的任务实例
@@ -423,7 +373,7 @@
         # When the process started.
         # 记录DAG文件进程的启动时间
         self._start_time = None
-        # 使用实例的次数作为实例ID		
+        # 使用实例的次数作为实例ID
         # This ID is use to uniquely name the process / thread that's launched
         # by this processor instance
         self._instance_id = DagFileProcessor.class_creation_counter
@@ -476,12 +426,7 @@
                 sys.stderr = stderr
 
                 # 创建DB连接池
-<<<<<<< HEAD
-                # Re-configure the ORM engine as there are issues with multiple
-                # processes
-=======
                 # Re-configure the ORM engine as there are issues with multiple processes
->>>>>>> 6e3a2fc8
                 settings.configure_orm()
 
                 # Change the thread name to differentiate log lines. This is
@@ -691,30 +636,18 @@
         # 子目录
         self.subdir = subdir
 
-<<<<<<< HEAD
         # 调度进程运行的次数
         self.num_runs = num_runs
         # 调度进程运行的时长
         self.run_duration = run_duration
-
-=======
-        # 运行的次数
-        self.num_runs = num_runs
-        # 运行的时长
-        self.run_duration = run_duration
         self._processor_poll_interval = processor_poll_interval
->>>>>>> 6e3a2fc8
         # 是否将DAG实例化到DB中
         self.do_pickle = do_pickle
         super(SchedulerJob, self).__init__(*args, **kwargs)
 
         # 调度器的运行间隔
         self.heartrate = conf.getint('scheduler', 'SCHEDULER_HEARTBEAT_SEC')
-<<<<<<< HEAD
         # 调度器的线程数，即同时处理的DAG文件的数量，也即文件管理器同时开启多少个文件处理器进程
-=======
-        # 调度器的线程数
->>>>>>> 6e3a2fc8
         self.max_threads = conf.getint('scheduler', 'max_threads')
 
         # 调度器的日志单独记录
@@ -729,39 +662,20 @@
             self.max_threads = 1
             self.using_sqlite = True
 
-<<<<<<< HEAD
-        # How often to scan the DAGs directory for new files. Default to 5
-        # minutes.
+        # How often to scan the DAGs directory for new files. Default to 5 minutes.
         # 默认5分钟扫描一次dag目录，检测文件是否有变更
-=======
-        # How often to scan the DAGs directory for new files. Default to 5 minutes.
-        # 默认5分钟扫描一次dag目录
->>>>>>> 6e3a2fc8
         self.dag_dir_list_interval = conf.getint('scheduler',
                                                  'dag_dir_list_interval')
         # How often to print out DAG file processing stats to the log. Default to
         # 30 seconds.
         self.print_stats_interval = conf.getint('scheduler',
                                                 'print_stats_interval')
-<<<<<<< HEAD
-        # Parse and schedule each file no faster than this interval. Default
-        # to 3 minutes.
+
         # 文件处理器处理同一个文件的间隔
         self.file_process_interval = file_process_interval
 
-        # Wait until at least this many seconds have passed before parsing files once all
-        # files have finished parsing.
-        # 文件处理器管理器处理所有文件的间隔
-        self.min_file_parsing_loop_time = min_file_parsing_loop_time
-
+        self.max_tis_per_query = conf.getint('scheduler', 'max_tis_per_query')
         # 调度器job运行的最大次数，-1表示永久运行
-=======
-
-        # 一个新的DAG从文件系统序列化到DB的需要的最小时间
-        self.file_process_interval = file_process_interval
-
-        self.max_tis_per_query = conf.getint('scheduler', 'max_tis_per_query')
->>>>>>> 6e3a2fc8
         if run_duration is None:
             # 从配置文件中获得默认配置
             self.run_duration = conf.getint('scheduler',
@@ -784,11 +698,7 @@
             )
             return
 
-<<<<<<< HEAD
         # 获得指定的dag中最近运行的所SUCCESS/SKIPPED的任务实例
-=======
-        # 获得dag最近运行的所有成功的任务实例
->>>>>>> 6e3a2fc8
         TI = models.TaskInstance
         sq = (
             session
@@ -819,20 +729,12 @@
             # 获得任务实例的调度时间
             dttm = ti.execution_date
             if task.sla:
-<<<<<<< HEAD
-                # 获得下一次调度时间
-                dttm = dag.following_schedule(dttm)
-                # 根据task.sla计算出下一个调度的计划开始时间
-                # 如果当前时间超过了计划的开始时间，则记录到sla表中
-                while dttm < timezone.utcnow():
-=======
                 # 获得下一次调度时间，如果是单次调度，则返回None
                 dttm = dag.following_schedule(dttm)
                 if not dttm:
                     continue
                 # 如果任务实例的下一次调度超时task.sla时间后没有执行，则记录到数据库中
                 while dttm < datetime.now():
->>>>>>> 6e3a2fc8
                     following_schedule = dag.following_schedule(dttm)
                     if following_schedule + task.sla < datetime.now():
                         session.merge(models.SlaMiss(
@@ -854,12 +756,8 @@
 
         if slas:
             sla_dates = [sla.execution_date for sla in slas]
-<<<<<<< HEAD
             # 获得DB中存在的失效的任务实例
             # 因为有些任务实例可能都没有入库
-=======
-            # 获得失效的任务实例
->>>>>>> 6e3a2fc8
             qry = (
                 session
                 .query(TI)
@@ -889,11 +787,7 @@
             # We consider email or the alert callback as notifications
             email_sent = False
             notification_sent = False
-<<<<<<< HEAD
             # 调用DAG中定义的服务失效回调函数
-=======
-            # 调用服务失效回调函数
->>>>>>> 6e3a2fc8
             if dag.sla_miss_callback:
                 # Execute the alert callback
                 self.log.info(' --------------> ABOUT TO CALL SLA MISS CALL BACK ')
@@ -911,20 +805,7 @@
             Blocking tasks:
             <pre><code>{blocking_task_list}\n{bug}<code></pre>
             """.format(bug=asciiart.bug, **locals())
-<<<<<<< HEAD
             # 获得邮件收件人
-            emails = []
-            for t in dag.tasks:
-                if t.email:
-                    if isinstance(t.email, basestring):
-                        l = [t.email]
-                    elif isinstance(t.email, (list, tuple)):
-                        l = t.email
-                    # 收件人去重
-                    for email in l:
-                        if email not in emails:
-                            emails.append(email)
-=======
             emails = set()
             for task in dag.tasks:
                 if task.email:
@@ -932,7 +813,6 @@
                         emails.add(task.email)
                     elif isinstance(task.email, (list, tuple)):
                         emails |= set(task.email)
->>>>>>> 6e3a2fc8
             # 发送邮件通知失效任务实例，所在的dag所有的任务负责人
             if emails and len(slas):
                 try:
@@ -989,12 +869,8 @@
         :type dagbag: models.Dagbag
         """
         # Clear the errors of the processed files
-<<<<<<< HEAD
         # 删除已经处理的导入错误
         # TODO 批量删除
-=======
-        # 删除已经接近的导入错误
->>>>>>> 6e3a2fc8
         for dagbag_file in dagbag.file_last_changed:
             session.query(models.ImportError).filter(
                 models.ImportError.filename == dagbag_file
@@ -1016,81 +892,46 @@
         Returns DagRun if one is scheduled. Otherwise returns None.
         """
         if dag.schedule_interval:
-<<<<<<< HEAD
             # 获得正在运行的所有内部触发的dag_run
             # 外部触发的忽略
-=======
-            # 获得正在运行的所有内部dag_run
->>>>>>> 6e3a2fc8
             active_runs = DagRun.find(
                 dag_id=dag.dag_id,
                 state=State.RUNNING,
                 external_trigger=False,
                 session=session
             )
-<<<<<<< HEAD
-            # 如果一个dag的最大运行dag_run超出了阈值，且没有超时设置，则不再创建新的dag_run
-            # return if already reached maximum active runs and no timeout
-            # setting
-=======
             # 如果一个dag的最大运行dag_run超出了阈值，则不再创建新的dag_run
             # return if already reached maximum active runs and no timeout setting
->>>>>>> 6e3a2fc8
             if len(active_runs) >= dag.max_active_runs and not dag.dagrun_timeout:
                 return
 
             # 超时dagrun的数量
             timedout_runs = 0
-<<<<<<< HEAD
-
-            if dag.dagrun_timeout:
-                # 判断dagrun是否超时未执行
-                for dr in active_runs:
-                    if (
-                            dr.start_date and
-                            dr.start_date < timezone.utcnow() - dag.dagrun_timeout):
-                        # 设置为失败状态，记录结束时间
-                        dr.state = State.FAILED
-                        dr.end_date = timezone.utcnow()
-                        # 执行dag失败回调函数
-                        dag.handle_callback(dr, success=False, reason='dagrun_timeout',
-                                            session=session)
-                        timedout_runs += 1
-                session.commit()
-
-            # 重新判断 max_active_runs 阈值
-=======
+            # 判断dagrun是否超时未执行
             for dr in active_runs:
                 if (
                         dr.start_date and dag.dagrun_timeout and
                         dr.start_date < datetime.now() - dag.dagrun_timeout):
+                    # 设置为失败状态，记录结束时间
                     dr.state = State.FAILED
                     dr.end_date = datetime.now()
+                    # 执行dag失败回调函数
                     dag.handle_callback(dr, success=False, reason='dagrun_timeout',
                                         session=session)
                     timedout_runs += 1
             session.commit()
->>>>>>> 6e3a2fc8
+            # 重新判断 max_active_runs 阈值
             if len(active_runs) - timedout_runs >= dag.max_active_runs:
                 return
 
             # this query should be replaced by find dagrun
-<<<<<<< HEAD
             # 获得最近的一个正常调度的dag_run
-=======
-            # 获得最近的一个dag_run
->>>>>>> 6e3a2fc8
             qry = (
                 session.query(func.max(DagRun.execution_date))
                 .filter_by(dag_id=dag.dag_id)
                 .filter(or_(
-<<<<<<< HEAD
-                    DagRun.external_trigger == False,
-                    # add % as a wildcard for the like query ID_PREFIX = 'scheduled__'
-=======
                     DagRun.external_trigger == False,  # noqa: E712
                     # add % as a wildcard for the like query
->>>>>>> 6e3a2fc8
                     DagRun.run_id.like(DagRun.ID_PREFIX + '%')
                 ))
             )
@@ -1103,15 +944,10 @@
                 return None
 
             # don't do scheduler catchup for dag's that don't have dag.catchup = True
-<<<<<<< HEAD
             # 修正dag的开始时间
             # 即如果上几次的dagrun没有运行，则通过修改dag的开始时间，不再补录缺失的dagrun
             # if not (dag.catchup or dag.schedule_interval == '@once'):
-            if not dag.catchup and dag.schedule_interval != '@once'):
-=======
-            # 设置dag的开始时间
             if not (dag.catchup or dag.schedule_interval == '@once'):
->>>>>>> 6e3a2fc8
                 # The logic is that we move start_date up until
                 # one period before, so that datetime.now() is AFTER
                 # the period end, and the job can be created...
@@ -1149,11 +985,7 @@
                 next_run_date = dag.following_schedule(last_scheduled_run)
 
             # make sure backfills are also considered
-<<<<<<< HEAD
             # 获得最近的内部触发的dagrun：包括内部调度和补录的
-=======
-            # 获得最近的dagrun
->>>>>>> 6e3a2fc8
             last_run = dag.get_last_dagrun(session=session)
             if last_run and next_run_date:
                 # 跳过已经补录的记录
@@ -1179,12 +1011,6 @@
             if next_run_date > datetime.now():
                 return
 
-            # Don't schedule a dag beyond its end_date (as specified by the dag
-            # param)
-            # 验证dag结束时间
-            if next_run_date and dag.end_date and next_run_date > dag.end_date:
-                return
-
             # this structure is necessary to avoid a TypeError from concatenating
             # NoneType
             # 数据处理区间为 [next_run_date, period_end]
@@ -1194,9 +1020,12 @@
             elif next_run_date:
                 period_end = dag.following_schedule(next_run_date)
 
+            # Don't schedule a dag beyond its end_date (as specified by the dag param)
+            if next_run_date and dag.end_date and next_run_date > dag.end_date:
+                return
+
             # Don't schedule a dag beyond its end_date (as specified by the task params)
-            # Get the min task end date, which may come from the
-            # dag.default_args
+            # Get the min task end date, which may come from the dag.default_args
             # 验证任务结束时间
             min_task_end_date = []
             task_end_dates = [t.end_date for t in dag.tasks if t.end_date]
@@ -1205,13 +1034,9 @@
             if next_run_date and min_task_end_date and next_run_date > min_task_end_date:
                 return
 
-<<<<<<< HEAD
             # 判断当前时间是否超出区间的右边界
             # 创建dagrun
-            if next_run_date and period_end and period_end <= timezone.utcnow():
-=======
             if next_run_date and period_end and period_end <= datetime.now():
->>>>>>> 6e3a2fc8
                 next_run = dag.create_dagrun(
                     run_id=DagRun.ID_PREFIX + next_run_date.isoformat(),
                     execution_date=next_run_date,
@@ -1247,19 +1072,13 @@
                 self.log.info("Active dag runs > max_active_run.")
                 continue
 
-            # skip backfill dagruns for now as long as they are not really
-            # scheduled
+            # skip backfill dagruns for now as long as they are not really scheduled
             if run.is_backfill:
                 continue
 
             # todo: run.dag is transient but needs to be set
             run.dag = dag
-<<<<<<< HEAD
-            # todo: preferably the integrity check happens at dag collection
-            # time
-=======
             # todo: preferably the integrity check happens at dag collection time
->>>>>>> 6e3a2fc8
             # 根据dag实例，创建所有的任务实例
             run.verify_integrity(session=session)
             # 更新dagrun的状态，由所有的任务实例的状态决定
@@ -1472,8 +1291,7 @@
             priority_sorted_task_instances = sorted(
                 task_instances, key=lambda ti: (-ti.priority_weight, ti.execution_date))
 
-            # DAG IDs with running tasks that equal the concurrency limit of
-            # the dag
+            # DAG IDs with running tasks that equal the concurrency limit of the dag
             dag_id_to_possibly_running_task_count = {}
 
             for task_instance in priority_sorted_task_instances:
@@ -1482,8 +1300,7 @@
                         "Not scheduling since there are %s open slots in pool %s",
                         open_slots, pool
                     )
-                    # Can't schedule any more since there are no more open
-                    # slots.
+                    # Can't schedule any more since there are no more open slots.
                     break
 
                 # Check to make sure that the task concurrency of the DAG hasn't been
@@ -1492,11 +1309,6 @@
                 simple_dag = simple_dag_bag.get_dag(dag_id)
 
                 if dag_id not in dag_id_to_possibly_running_task_count:
-<<<<<<< HEAD
-                    # TODO(saguziel): also check against QUEUED state, see
-                    # AIRFLOW-1104
-=======
->>>>>>> 6e3a2fc8
                     dag_id_to_possibly_running_task_count[dag_id] = \
                         DAG.get_num_task_instances(
                             dag_id,
@@ -2010,14 +1822,9 @@
                 # Build up a list of Python files that could contain DAGs
                 self.log.info("Searching for files in %s", self.subdir)
                 known_file_paths = list_py_file_paths(self.subdir)
-<<<<<<< HEAD
-                last_dag_dir_refresh_time = timezone.utcnow()
-                self.log.info("There are %s files in %s", len(known_file_paths), self.subdir)
-=======
                 last_dag_dir_refresh_time = datetime.now()
                 self.log.info(
                     "There are %s files in %s", len(known_file_paths), self.subdir)
->>>>>>> 6e3a2fc8
                 # 设置DAG目录下最新的DAG文件路径数组
                 processor_manager.set_file_paths(known_file_paths)
 
@@ -2061,11 +1868,7 @@
                                                           [State.QUEUED,
                                                            State.SCHEDULED],
                                                           State.NONE)
-<<<<<<< HEAD
-                
-=======
-
->>>>>>> 6e3a2fc8
+
                 # 将任务实例加入到executor队列中
                 self._execute_task_instances(simple_dag_bag,
                                              (State.SCHEDULED,))
@@ -2090,14 +1893,8 @@
                 self.heartbeat()
                 last_self_heartbeat_time = datetime.now()
 
-<<<<<<< HEAD
-            # Occasionally print out stats about how fast the files are getting
-            # processed
-            if ((timezone.utcnow() - last_stat_print_time).total_seconds() >
-=======
             # Occasionally print out stats about how fast the files are getting processed
             if ((datetime.now() - last_stat_print_time).total_seconds() >
->>>>>>> 6e3a2fc8
                     self.print_stats_interval):
                 if len(known_file_paths) > 0:
                     self._log_file_processing_stats(known_file_paths,
@@ -2173,8 +1970,7 @@
         :rtype: list[SimpleDag]
         """
         self.log.info("Processing file %s for tasks to queue", file_path)
-        # As DAGs are parsed from this file, they will be converted into
-        # SimpleDags
+        # As DAGs are parsed from this file, they will be converted into SimpleDags
         simple_dags = []
 
         # 加载DAG文件
@@ -2193,12 +1989,7 @@
             return []
 
         # 将最新的DAG对象同步到DB中
-<<<<<<< HEAD
-        # Save individual DAGs in the ORM and update
-        # DagModel.last_scheduled_time
-=======
         # Save individual DAGs in the ORM and update DagModel.last_scheduled_time
->>>>>>> 6e3a2fc8
         for dag in dagbag.dags.values():
             dag.sync_to_db()
 
@@ -2253,12 +2044,7 @@
             # other than the scheduler from getting its state overwritten.
             # TODO(aoen): It's not great that we have to check all the task instance
             # dependencies twice; once to get the task scheduled, and again to actually
-<<<<<<< HEAD
-            # run the task. We should try to come up with a way to only check
-            # them once.
-=======
             # run the task. We should try to come up with a way to only check them once.
->>>>>>> 6e3a2fc8
             # 任务实例入队验证，忽略任务依赖
             # 标记任务状态为可调度
             if ti.are_dependencies_met(
@@ -2680,11 +2466,7 @@
                 for key, ti in list(ti_status.to_run.items()):
                     if task.task_id != ti.task_id:
                         continue
-<<<<<<< HEAD
-                    
-=======
-
->>>>>>> 6e3a2fc8
+
                     # 获得任务关联的任务实例
                     ti.refresh_from_db()
 
@@ -2771,12 +2553,7 @@
                                 )
                             else:
                                 self.log.debug('Sending %s to executor', ti)
-<<<<<<< HEAD
-                                # Skip scheduled state, we are executing
-                                # immediately
-=======
                                 # Skip scheduled state, we are executing immediately
->>>>>>> 6e3a2fc8
                                 # 在将任务实例放入excutor之前，先把任务实例状态设置为QUEUE
                                 ti.state = State.QUEUED
                                 session.merge(ti)
@@ -2957,12 +2734,7 @@
         start_date = self.bf_start_date
 
         # 根据调度配置获得指定范围内的运行时间
-<<<<<<< HEAD
-        # Get intervals between the start/end dates, which will turn into dag
-        # runs
-=======
         # Get intervals between the start/end dates, which will turn into dag runs
->>>>>>> 6e3a2fc8
         run_dates = self.dag.get_run_dates(start_date=start_date,
                                            end_date=self.bf_end_date)
         if len(run_dates) == 0:
@@ -3012,11 +2784,7 @@
                 err = self._collect_errors(ti_status=ti_status, session=session)
                 if err:
                     raise AirflowException(err)
-<<<<<<< HEAD
-                
-=======
-
->>>>>>> 6e3a2fc8
+
                 # 执行下一次补录
                 if remaining_dates > 0:
                     self.log.info(
@@ -3052,10 +2820,7 @@
             *args, **kwargs):
         # 任务实例
         self.task_instance = task_instance
-<<<<<<< HEAD
-=======
         self.dag_id = task_instance.dag_id
->>>>>>> 6e3a2fc8
         # 忽略任务的所有依赖
         self.ignore_all_deps = ignore_all_deps
         # 忽略上一个周期的任务依赖
@@ -3160,8 +2925,8 @@
     @provide_session
     def heartbeat_callback(self, session=None):
         """Self destruct task if state has been moved away from running externally
-		每次心跳时执行此函数
-		"""
+        每次心跳时执行此函数
+        """
         if self.terminating:
             # ensure termination if processes are created later
             self.task_runner.terminate()
