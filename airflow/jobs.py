# -*- coding: utf-8 -*-
#
# Licensed to the Apache Software Foundation (ASF) under one
# or more contributor license agreements.  See the NOTICE file
# distributed with this work for additional information
# regarding copyright ownership.  The ASF licenses this file
# to you under the Apache License, Version 2.0 (the
# "License"); you may not use this file except in compliance
# with the License.  You may obtain a copy of the License at
#
#   http://www.apache.org/licenses/LICENSE-2.0
#
# Unless required by applicable law or agreed to in writing,
# software distributed under the License is distributed on an
# "AS IS" BASIS, WITHOUT WARRANTIES OR CONDITIONS OF ANY
# KIND, either express or implied.  See the License for the
# specific language governing permissions and limitations
# under the License.
#
from __future__ import absolute_import
from __future__ import division
from __future__ import print_function
from __future__ import unicode_literals

import getpass
import logging
import multiprocessing
import os
import psutil
import signal
import six
import sys
import threading
import time
import datetime

from collections import defaultdict
from past.builtins import basestring
from sqlalchemy import (
    Column, Integer, String, func, Index, or_, and_, not_)
from sqlalchemy.exc import OperationalError
from sqlalchemy.orm.session import make_transient
from tabulate import tabulate
from time import sleep

from airflow import configuration as conf
from airflow import executors, models, settings
from airflow.exceptions import AirflowException
from airflow.models import DAG, DagRun
from airflow.settings import Stats
from airflow.task.task_runner import get_task_runner
from airflow.ti_deps.dep_context import DepContext, QUEUE_DEPS, RUN_DEPS
from airflow.utils import asciiart, helpers, timezone
from airflow.utils.configuration import tmp_configuration_copy
from airflow.utils.dag_processing import (AbstractDagFileProcessor,
                                          DagFileProcessorManager,
                                          SimpleDag,
                                          SimpleDagBag,
                                          list_py_file_paths)
from airflow.utils.db import create_session, provide_session
from airflow.utils.email import send_email
from airflow.utils.log.logging_mixin import LoggingMixin, set_context, StreamLogWriter
from airflow.utils.net import get_hostname
from airflow.utils.state import State
from airflow.utils.sqlalchemy import UtcDateTime

Base = models.Base
ID_LEN = models.ID_LEN


class BaseJob(Base, LoggingMixin):
    """
    Abstract class to be derived for jobs. Jobs are processing items with state
    and duration that aren't task instances. For instance a BackfillJob is
    a collection of task instance runs, but should have its own state, start
    and end time.
    """

    __tablename__ = "job"

    id = Column(Integer, primary_key=True)
    dag_id = Column(String(ID_LEN),)
    state = Column(String(20))
    job_type = Column(String(30))
    start_date = Column(UtcDateTime())
    end_date = Column(UtcDateTime())
    latest_heartbeat = Column(UtcDateTime())
    executor_class = Column(String(500))
    hostname = Column(String(500))
    unixname = Column(String(1000))

    __mapper_args__ = {
        'polymorphic_on': job_type,
        'polymorphic_identity': 'BaseJob'
    }

    __table_args__ = (
        Index('job_type_heart', job_type, latest_heartbeat),
        Index('idx_job_state_heartbeat', state, latest_heartbeat),
    )

    def __init__(
            self,
            executor=executors.GetDefaultExecutor(),
            heartrate=conf.getfloat('scheduler', 'JOB_HEARTBEAT_SEC'),
            *args, **kwargs):
        # 当前机器的主机名
        self.hostname = get_hostname()
        # 执行器： 从任务队列中获取任务，并执行
        self.executor = executor
        # 获得执行器的类名
        self.executor_class = executor.__class__.__name__
        # 设置开始时间和心跳开始时间
        self.start_date = timezone.utcnow()
        self.latest_heartbeat = self.start_date
        # 心跳频率
        self.heartrate = heartrate
        # 调度器进程所在机器的执行用户
        self.unixname = getpass.getuser()
        # 因为需要批量更新TI的状态，为了防止SQL过长，需要设置每批更新的TI的数量
        self.max_tis_per_query = conf.getint('scheduler', 'max_tis_per_query')
        super(BaseJob, self).__init__(*args, **kwargs)

    def is_alive(self):
        """判断job是否存活 ."""
        # 如果job超过2个心跳周期都没有上报心跳，则认为job已经死亡
        return (
            (timezone.utcnow() - self.latest_heartbeat).seconds <
            (conf.getint('scheduler', 'JOB_HEARTBEAT_SEC') * 2.1)
        )

    @provide_session
    def kill(self, session=None):
        """关闭job ."""
        job = session.query(BaseJob).filter(BaseJob.id == self.id).first()
        job.end_date = timezone.utcnow()
        # 杀死job
        try:
            self.on_kill()
        except Exception as e:
            self.log.error('on_kill() method failed: {}'.format(e))
        # 保持job的关闭时间
        session.merge(job)
        session.commit()
        # 抛出异常
        raise AirflowException("Job shut down externally.")

    def on_kill(self):
        """杀死job
        Will be called when an external kill command is received
        """
        pass

    def heartbeat_callback(self, session=None):
        pass

    def heartbeat(self):
        """
        Heartbeats update the job's entry in the database with a timestamp
        for the latest_heartbeat and allows for the job to be killed
        externally. This allows at the system level to monitor what is
        actually active.

        For instance, an old heartbeat for SchedulerJob would mean something
        is wrong.

        This also allows for any job to be killed externally, regardless
        of who is running it or on which machine it is running.

        Note that if your heartbeat is set to 60 seconds and you call this
        method after 10 seconds of processing since the last heartbeat, it
        will sleep 50 seconds to complete the 60 seconds and keep a steady
        heart rate. If you go over 60 seconds before calling it, it won't
        sleep at all.
        """
        # 每次心跳获得最新的job状态
        with create_session() as session:
            job = session.query(BaseJob).filter_by(id=self.id).one()
            # 将job复制，并去掉与sesion的关联
            # remove the association with any session
            # and remove its “identity key”
            make_transient(job)
            session.commit()

        if job.state == State.SHUTDOWN:
            # 关闭job，抛出 AirflowException
            self.kill()

        # 获得到下一次心跳需要睡眠的时间间隔
        # Figure out how long to sleep for
        sleep_for = 0
        if job.latest_heartbeat:
            sleep_for = max(
                0,
                self.heartrate - (
                    timezone.utcnow() - job.latest_heartbeat).total_seconds())

        sleep(sleep_for)

        # 睡眠之后会重新连接DB
        # Update last heartbeat time
        with create_session() as session:
            # 更新心跳时间
            job = session.query(BaseJob).filter(BaseJob.id == self.id).first()
            job.latest_heartbeat = timezone.utcnow()
            session.merge(job)
            session.commit()
            # 执行心跳处理函数
            self.heartbeat_callback(session=session)
            self.log.debug('[heartbeat]')

    def run(self):
        Stats.incr(self.__class__.__name__.lower() + '_start', 1, 1)
        # Adding an entry in the DB
        with create_session() as session:
            # 新增job
            self.state = State.RUNNING
            session.add(self)
            session.commit()
            id_ = self.id
            make_transient(self)
            self.id = id_

<<<<<<< HEAD
            # Run
            self._execute()

            # job执行完成后，记录完成时间和状态
            # Marking the success in the DB
            self.end_date = timezone.utcnow()
            self.state = State.SUCCESS
            session.merge(self)
            session.commit()
=======
            try:
                self._execute()
                # In case of max runs or max duration
                self.state = State.SUCCESS
            except SystemExit as e:
                # In case of ^C or SIGTERM
                self.state = State.SUCCESS
            except Exception as e:
                self.state = State.FAILED
                raise
            finally:
                self.end_date = timezone.utcnow()
                session.merge(self)
                session.commit()
>>>>>>> 00adade4

        Stats.incr(self.__class__.__name__.lower() + '_end', 1, 1)

    def _execute(self):
        raise NotImplementedError("This method needs to be overridden")

    @provide_session
    def reset_state_for_orphaned_tasks(self, filter_by_dag_run=None, session=None):
        """验证是否存在孤儿任务实例，并将其状态设置为None
        This function checks if there are any tasks in the dagrun (or all)
        that have a scheduled state but are not known by the
        executor. If it finds those it will reset the state to None
        so they will get picked up again.
        The batch option is for performance reasons as the queries are made in
        sequence.

        :param filter_by_dag_run: the dag_run we want to process, None if all
        :type filter_by_dag_run: models.DagRun
        :return: the TIs reset (in expired SQLAlchemy state)
        :rtype: List(TaskInstance)
        """
        # 获得执行器等待执行队列中的任务实例
        queued_tis = self.executor.queued_tasks
        # also consider running as the state might not have changed in the db
        # yet
        # 获得执行器中正在执行的任务实例
        running_tis = self.executor.running

        # 从DB中获取已调度和在队列中的任务实例
        # 根据 filter_by_dag_run 参数决定是否对dag_run的状态进行判断
        # TODO 全表扫描，SQL待优化
        resettable_states = [State.SCHEDULED, State.QUEUED]
        TI = models.TaskInstance
        DR = models.DagRun
        if filter_by_dag_run is None:
            resettable_tis = (
                session
                .query(TI)
                .join(
                    DR,
                    and_(
                        TI.dag_id == DR.dag_id,
                        TI.execution_date == DR.execution_date))
                .filter(
                    DR.state == State.RUNNING,
                    DR.run_id.notlike(BackfillJob.ID_PREFIX + '%'),
                    TI.state.in_(resettable_states))).all()
        else:
            # 获得指定dag_run中正在调度的任务实例
            resettable_tis = filter_by_dag_run.get_task_instances(state=resettable_states,
                                                                  session=session)
        # 获得不在执行器队列（待执行队列和运行队列）中的任务实例
        tis_to_reset = []
        # Can't use an update here since it doesn't support joins
        for ti in resettable_tis:
            # 判断任务实例是否在调度器队列中
            # TODO 不知道什么情况下会发生
            if ti.key not in queued_tis and ti.key not in running_tis:
                tis_to_reset.append(ti)

        if len(tis_to_reset) == 0:
            return []

        # 将不在执行器队列（待执行队列和运行队列）中的任务实例状态设置为None
        # TODO 为什么不根据任务实例的ID来设置where添加呢？待优化！！！
        def query(result, items):
            filter_for_tis = ([and_(TI.dag_id == ti.dag_id,
                                    TI.task_id == ti.task_id,
                                    TI.execution_date == ti.execution_date)
                               for ti in items])
            reset_tis = (
                session
                .query(TI)
                .filter(or_(*filter_for_tis), TI.state.in_(resettable_states))
                .with_for_update()
                .all())
            for ti in reset_tis:
                ti.state = State.NONE
                session.merge(ti)
            return result + reset_tis

        # 将任务实例的状态批量改为None
        reset_tis = helpers.reduce_in_chunks(query,
                                             tis_to_reset,
                                             [],
                                             self.max_tis_per_query)

        task_instance_str = '\n\t'.join(
            ["{}".format(x) for x in reset_tis])
        session.commit()

        self.log.info(
            "Reset the following %s TaskInstances:\n\t%s",
            len(reset_tis), task_instance_str
        )
        # 返回设置状态为None之后的任务实例列表
        return reset_tis


class DagFileProcessor(AbstractDagFileProcessor, LoggingMixin):
    """Helps call SchedulerJob.process_file() in a separate process."""

    # Counter that increments everytime an instance of this class is created
    # 记录这个类实例的创建数量
    class_creation_counter = 0

    def __init__(self, file_path, pickle_dags, dag_id_white_list):
        """
        :param file_path: a Python file containing Airflow DAG definitions
        :type file_path: unicode
        :param pickle_dags: whether to serialize the DAG objects to the DB
        :type pickle_dags: bool
        :param dag_id_whitelist: If specified, only look at these DAG ID's
        :type dag_id_whitelist: list[unicode]
        """
        # DAG文件的路径
        self._file_path = file_path
        # 创建一个多进程队列
        # Queue that's used to pass results from the child process.
        self._result_queue = multiprocessing.Queue()
        # The process that was launched to process the given .
        self._process = None
        # 需要调度的DAG ID列表，为[]则不需要过滤
        self._dag_id_white_list = dag_id_white_list
        # 是否需要序列化DAG到DB中
        self._pickle_dags = pickle_dags
        # The result of Scheduler.process_file(file_path).
        self._result = None
        # Whether the process is done running.
        self._done = False
        # When the process started.
        # 记录DAG文件进程的启动时间
        self._start_time = None
        # This ID is use to uniquely name the process / thread that's launched
        # by this processor instance
        self._instance_id = DagFileProcessor.class_creation_counter
        DagFileProcessor.class_creation_counter += 1

    @property
    def file_path(self):
        """返回DAG文件的路径 ."""
        return self._file_path

    @staticmethod
    def _launch_process(result_queue,
                        file_path,
                        pickle_dags,
                        dag_id_white_list,
                        thread_name):
        """创建一个DAG文件处理进程，执行 SchedulerJob
        Launch a process to process the given file.

        :param result_queue: the queue to use for passing back the result
        :type result_queue: multiprocessing.Queue
        :param file_path: the file to process
        :type file_path: unicode
        :param pickle_dags: whether to pickle the DAGs found in the file and
        save them to the DB
        :type pickle_dags: bool
        :param dag_id_white_list: if specified, only examine DAG ID's that are
        in this list
        :type dag_id_white_list: list[unicode]
        :param thread_name: the name to use for the process that is launched
        :type thread_name: unicode
        :return: the process that was launched
        :rtype: multiprocessing.Process
        """
        def helper():
            # This helper runs in the newly created process
            log = logging.getLogger("airflow.processor")

            # 重定向输入输出
            stdout = StreamLogWriter(log, logging.INFO)
            stderr = StreamLogWriter(log, logging.WARN)

            # 设置日志处理器上下文，即创建日志目录
            set_context(log, file_path)

            try:
                # redirect stdout/stderr to log
                sys.stdout = stdout
                sys.stderr = stderr

                # 创建DB连接池
                # Re-configure the ORM engine as there are issues with multiple
                # processes
                settings.configure_orm()

                # Change the thread name to differentiate log lines. This is
                # really a separate process, but changing the name of the
                # process doesn't work, so changing the thread name instead.
                threading.current_thread().name = thread_name
                start_time = time.time()

                log.info("Started process (PID=%s) to work on %s",
                         os.getpid(), file_path)
                # 创建一个调度job
                scheduler_job = SchedulerJob(dag_ids=dag_id_white_list, log=log)
                # 执行DAG
                result = scheduler_job.process_file(file_path,
                                                    pickle_dags)
                # 将执行结果保存到结果队列
                result_queue.put(result)
                end_time = time.time()
                log.info(
                    "Processing %s took %.3f seconds", file_path, end_time - start_time
                )
            except Exception:
                # Log exceptions through the logging framework.
                log.exception("Got an exception! Propagating...")
                raise
            finally:
                sys.stdout = sys.__stdout__
                sys.stderr = sys.__stderr__
                # We re-initialized the ORM within this Process above so we need to
                # tear it down manually here
                settings.dispose_orm()

        # 创建DAG文件处理子进程
        p = multiprocessing.Process(target=helper,
                                    args=(),
                                    name="{}-Process".format(thread_name))
        p.start()
        return p

    def start(self):
        """
        Launch the process and start processing the DAG.
        """
        # 创建一个DAG文件处理子进程，并将结果保存到self._result_queue结果队列
        self._process = DagFileProcessor._launch_process(
            self._result_queue,
            self.file_path,
            self._pickle_dags,
            self._dag_id_white_list,
            "DagFileProcessor{}".format(self._instance_id))
        self._start_time = timezone.utcnow()

    def terminate(self, sigkill=False):
        """终止文件处理子进程
        Terminate (and then kill) the process launched to process the file.
        :param sigkill: whether to issue a SIGKILL if SIGTERM doesn't work.
        :type sigkill: bool
        """
        if self._process is None:
            raise AirflowException("Tried to call stop before starting!")
        # The queue will likely get corrupted, so remove the reference
        self._result_queue = None
        # 终止进程
        self._process.terminate()
        # Arbitrarily wait 5s for the process to die
        # 等待进程被杀死
        self._process.join(5)
        # 是否需要强制再次杀死存活的文件处理进程
        if sigkill and self._process.is_alive():
            # 如果进程被终止后依然存活，发送SIGKILL信号杀死进程
            self.log.warning("Killing PID %s", self._process.pid)
            os.kill(self._process.pid, signal.SIGKILL)

    @property
    def pid(self):
        """获得文件处理子进程的PID
        :return: the PID of the process launched to process the given file
        :rtype: int
        """
        if self._process is None:
            raise AirflowException("Tried to get PID before starting!")
        return self._process.pid

    @property
    def exit_code(self):
        """获得文件处理子进程的错误码
        After the process is finished, this can be called to get the return code
        :return: the exit code of the process
        :rtype: int
        """
        if not self._done:
            raise AirflowException("Tried to call retcode before process was finished!")
        return self._process.exitcode

    @property
    def done(self):
        """判断文件处理子进程是否已经执行完成
        Check if the process launched to process this file is done.
        :return: whether the process is finished running
        :rtype: bool
        """
        if self._process is None:
            raise AirflowException("Tried to see if it's done before starting!")

        if self._done:
            return True

        # 如果子进程有结果返回
        if not self._result_queue.empty():
            # 获得执行结果
            self._result = self._result_queue.get_nowait()
            self._done = True
            self.log.debug("Waiting for %s", self._process)
            # 等待子进程释放资源并结束
            self._process.join()
            return True

        # Potential error case when process dies
        # 如果子进程已经执行完成
        if not self._process.is_alive():
            # 设置完成标记
            self._done = True
            # 获得子进程执行结果
            # Get the object from the queue or else join() can hang.
            if not self._result_queue.empty():
                self._result = self._result_queue.get_nowait()
            # 等待子进程资源释放
            # TODO join操作是没有必要的
            self.log.debug("Waiting for %s", self._process)
            self._process.join()
            return True

        return False

    @property
    def result(self):
        """获得文件处理子进程的执行结果
        :return: result of running SchedulerJob.process_file()
        :rtype: SimpleDag
        """
        if not self.done:
            raise AirflowException("Tried to get the result before it's done!")
        return self._result

    @property
    def start_time(self):
        """获得文件处理子进程的启动时间
        :return: when this started to process the file
        :rtype: datetime
        """
        if self._start_time is None:
            raise AirflowException("Tried to get start time before it started!")
        return self._start_time


class SchedulerJob(BaseJob):
    """
    This SchedulerJob runs for a specific time interval and schedules the jobs
    that are ready to run. It figures out the latest runs for each
    task and sees if the dependencies for the next schedules are met.
    If so, it creates appropriate TaskInstances and sends run commands to the
    executor. It does this for each task in each DAG and repeats.
    """

    __mapper_args__ = {
        'polymorphic_identity': 'SchedulerJob'
    }

    def __init__(
            self,
            dag_id=None,
            dag_ids=None,
            subdir=settings.DAGS_FOLDER,
            num_runs=-1,
            file_process_interval=conf.getint('scheduler',
                                              'min_file_process_interval'),
            min_file_parsing_loop_time=conf.getint('scheduler',
                                                   'min_file_parsing_loop_time'),
            run_duration=None,
            do_pickle=False,
            log=None,
            *args, **kwargs):
        """
        :param dag_id: if specified, only schedule tasks with this DAG ID
        :type dag_id: unicode
        :param dag_ids: if specified, only schedule tasks with these DAG IDs
        :type dag_ids: list[unicode]
        :param subdir: directory containing Python files with Airflow DAG
        definitions, or a specific path to a file
        :type subdir: unicode
        :param num_runs: The number of times to try to schedule each DAG file.
        -1 for unlimited within the run_duration.
        :param run_duration: how long to run (in seconds) before exiting
        :type run_duration: int
        :param do_pickle: once a DAG object is obtained by executing the Python
        file, whether to serialize the DAG object to the DB
        :type do_pickle: bool
        """
        # for BaseJob compatibility
        self.dag_id = dag_id
        self.dag_ids = [dag_id] if dag_id else []
        if dag_ids:
            self.dag_ids.extend(dag_ids)

        self.subdir = subdir

        # 运行的次数
        self.num_runs = num_runs
        # 运行的时长
        self.run_duration = run_duration

        # 是否将DAG实例化到DB中
        self.do_pickle = do_pickle
        super(SchedulerJob, self).__init__(*args, **kwargs)

        # 调度器的运行间隔
        self.heartrate = conf.getint('scheduler', 'SCHEDULER_HEARTBEAT_SEC')
        # 调度器的线程数
        self.max_threads = conf.getint('scheduler', 'max_threads')

        if log:
            self._log = log

        # sqlite数据库不能运行调度多线程
        self.using_sqlite = False
        if 'sqlite' in conf.get('core', 'sql_alchemy_conn'):
            if self.max_threads > 1:
                self.log.error("Cannot use more than 1 thread when using sqlite. Setting max_threads to 1")
            self.max_threads = 1
            self.using_sqlite = True

        # How often to scan the DAGs directory for new files. Default to 5
        # minutes.
        # 默认5分钟扫描一次dag目录
        self.dag_dir_list_interval = conf.getint('scheduler',
                                                 'dag_dir_list_interval')
        # How often to print out DAG file processing stats to the log. Default to
        # 30 seconds.
        self.print_stats_interval = conf.getint('scheduler',
                                                'print_stats_interval')
<<<<<<< HEAD
        # Parse and schedule each file no faster than this interval. Default
        # to 3 minutes.
        # 一个新的DAG从文件系统序列化到DB的需要的最小时间
=======

>>>>>>> 00adade4
        self.file_process_interval = file_process_interval

        # Wait until at least this many seconds have passed before parsing files once all
        # files have finished parsing.
        self.min_file_parsing_loop_time = min_file_parsing_loop_time

        if run_duration is None:
            # 从配置文件中获得默认配置
            self.run_duration = conf.getint('scheduler',
                                            'run_duration')

    @provide_session
    def manage_slas(self, dag, session=None):
        """管理dag中所有任务的sla
        Finding all tasks that have SLAs defined, and sending alert emails
        where needed. New SLA misses are also recorded in the database.

        Where assuming that the scheduler runs often, so we only check for
        tasks that should have succeeded in the past hour.
        """
        # 如果dag中所有的任务都没有设置sla，则不需要处理
        if not any([ti.sla for ti in dag.tasks]):
            self.log.info(
                "Skipping SLA check for %s because no tasks in DAG have SLAs",
                dag
            )
            return

        # 获得dag最近运行的所有成功的任务实例
        TI = models.TaskInstance
        sq = (
            session
            .query(
                TI.task_id,
                func.max(TI.execution_date).label('max_ti'))
            .with_hint(TI, 'USE INDEX (PRIMARY)', dialect_name='mysql')
            .filter(TI.dag_id == dag.dag_id)
            .filter(or_(
                TI.state == State.SUCCESS,
                TI.state == State.SKIPPED))
            .filter(TI.task_id.in_(dag.task_ids))
            .group_by(TI.task_id).subquery('sq')
        )

        max_tis = session.query(TI).filter(
            TI.dag_id == dag.dag_id,
            TI.task_id == sq.c.task_id,
            TI.execution_date == sq.c.max_ti,
        ).all()

        ts = timezone.utcnow()
        SlaMiss = models.SlaMiss
        for ti in max_tis:
            task = dag.get_task(ti.task_id)
            dttm = ti.execution_date
            if task.sla:
                # 获得下一次调度时间，如果是单次调度，则返回None
                dttm = dag.following_schedule(dttm)
                # 如果任务实例的下一次调度超时task.sla时间后没有执行，则记录到数据库中
                while dttm < timezone.utcnow():
                    following_schedule = dag.following_schedule(dttm)
                    if following_schedule + task.sla < timezone.utcnow():
                        session.merge(models.SlaMiss(
                            task_id=ti.task_id,
                            dag_id=ti.dag_id,
                            execution_date=dttm,
                            timestamp=ts))
                    dttm = dag.following_schedule(dttm)
        session.commit()

        # 获得还没有发送通知的任务失效记录
        slas = (
            session
            .query(SlaMiss)
            .filter(SlaMiss.notification_sent == False)
            .filter(SlaMiss.dag_id == dag.dag_id)
            .all()
        )

        if slas:
            sla_dates = [sla.execution_date for sla in slas]
            # 获得失效的任务实例
            qry = (
                session
                .query(TI)
                .filter(TI.state != State.SUCCESS)
                .filter(TI.execution_date.in_(sla_dates))
                .filter(TI.dag_id == dag.dag_id)
                .all()
            )
            blocking_tis = []
            for ti in qry:
                if ti.task_id in dag.task_ids:
                    ti.task = dag.get_task(ti.task_id)
                    blocking_tis.append(ti)
                else:
                    session.delete(ti)
                    session.commit()

            task_list = "\n".join([
                sla.task_id + ' on ' + sla.execution_date.isoformat()
                for sla in slas])
            blocking_task_list = "\n".join([
                ti.task_id + ' on ' + ti.execution_date.isoformat()
                for ti in blocking_tis])
            # Track whether email or any alert notification sent
            # We consider email or the alert callback as notifications
            email_sent = False
            notification_sent = False
            # 调用服务失效回调函数
            if dag.sla_miss_callback:
                # Execute the alert callback
                self.log.info(' --------------> ABOUT TO CALL SLA MISS CALL BACK ')
                try:
                    dag.sla_miss_callback(dag, task_list, blocking_task_list, slas,
                                          blocking_tis)
                    notification_sent = True
                except Exception:
                    self.log.exception("Could not call sla_miss_callback for DAG %s",
                                       dag.dag_id)
            email_content = """\
            Here's a list of tasks that missed their SLAs:
            <pre><code>{task_list}\n<code></pre>
            Blocking tasks:
            <pre><code>{blocking_task_list}\n{bug}<code></pre>
            """.format(bug=asciiart.bug, **locals())
            emails = []
            for t in dag.tasks:
                if t.email:
                    if isinstance(t.email, basestring):
                        l = [t.email]
                    elif isinstance(t.email, (list, tuple)):
                        l = t.email
                    for email in l:
                        if email not in emails:
                            emails.append(email)
            # 发送邮件通知失效任务实例，所在的dag所有的任务负责人
            if emails and len(slas):
                try:
                    send_email(
                        emails,
                        "[airflow] SLA miss on DAG=" + dag.dag_id,
                        email_content)
                    email_sent = True
                    notification_sent = True
                except Exception:
                    self.log.exception("Could not send SLA Miss email notification for"
                                       " DAG %s", dag.dag_id)
            # 标记发送通知成功
            # If we sent any notification, update the sla_miss table
            if notification_sent:
                for sla in slas:
                    if email_sent:
                        sla.email_sent = True
                    sla.notification_sent = True
                    session.merge(sla)
            session.commit()

    @staticmethod
    @provide_session
    def clear_nonexistent_import_errors(session, known_file_paths):
        """清除已经解决的，不存在的导入错误
        Clears import errors for files that no longer exist.

        :param session: session for ORM operations
        :type session: sqlalchemy.orm.session.Session
        :param known_file_paths: The list of existing files that are parsed for DAGs
        :type known_file_paths: list[unicode]
        """
        query = session.query(models.ImportError)
        if known_file_paths:
            query = query.filter(
                ~models.ImportError.filename.in_(known_file_paths)
            )
        query.delete(synchronize_session='fetch')
        session.commit()

    @staticmethod
    def update_import_errors(session, dagbag):
        """
        For the DAGs in the given DagBag, record any associated import errors and clears
        errors for files that no longer have them. These are usually displayed through the
        Airflow UI so that users know that there are issues parsing DAGs.

        :param session: session for ORM operations
        :type session: sqlalchemy.orm.session.Session
        :param dagbag: DagBag containing DAGs with import errors
        :type dagbag: models.Dagbag
        """
        # Clear the errors of the processed files
        # 删除已经接近的导入错误
        for dagbag_file in dagbag.file_last_changed:
            session.query(models.ImportError).filter(
                models.ImportError.filename == dagbag_file
            ).delete()

        # Add the errors of the processed files
        # 遍历导入异常，记录到数据库
        for filename, stacktrace in six.iteritems(dagbag.import_errors):
            session.add(models.ImportError(
                filename=filename,
                stacktrace=stacktrace))
        session.commit()

    @provide_session
    def create_dag_run(self, dag, session=None):
        """
        This method checks whether a new DagRun needs to be created
        for a DAG based on scheduling interval
        Returns DagRun if one is scheduled. Otherwise returns None.
        """
        if dag.schedule_interval:
            # 获得正在运行的所有内部dag_run
            active_runs = DagRun.find(
                dag_id=dag.dag_id,
                state=State.RUNNING,
                external_trigger=False,
                session=session
            )
            # 如果一个dag的最大运行dag_run超出了阈值，则不再创建新的dag_run
            # return if already reached maximum active runs and no timeout
            # setting
            if len(active_runs) >= dag.max_active_runs and not dag.dagrun_timeout:
                return
            timedout_runs = 0
            for dr in active_runs:
                if (
                        dr.start_date and dag.dagrun_timeout and
                        dr.start_date < timezone.utcnow() - dag.dagrun_timeout):
                    dr.state = State.FAILED
                    dr.end_date = timezone.utcnow()
                    dag.handle_callback(dr, success=False, reason='dagrun_timeout',
                                        session=session)
                    timedout_runs += 1
            session.commit()
            if len(active_runs) - timedout_runs >= dag.max_active_runs:
                return

            # this query should be replaced by find dagrun
            # 获得最近的一个dag_run
            qry = (
                session.query(func.max(DagRun.execution_date))
                .filter_by(dag_id=dag.dag_id)
                .filter(or_(
                    DagRun.external_trigger == False,
                    # add % as a wildcard for the like query
                    DagRun.run_id.like(DagRun.ID_PREFIX + '%')
                ))
            )
            last_scheduled_run = qry.scalar()

            # don't schedule @once again
            if dag.schedule_interval == '@once' and last_scheduled_run:
                return None

            # don't do scheduler catchup for dag's that don't have dag.catchup
            # = True
            # 设置dag的开始时间
            if not (dag.catchup or dag.schedule_interval == '@once'):
                # The logic is that we move start_date up until
                # one period before, so that timezone.utcnow() is AFTER
                # the period end, and the job can be created...
                now = timezone.utcnow()
                next_start = dag.following_schedule(now)
                last_start = dag.previous_schedule(now)
                if next_start <= now:
                    new_start = last_start
                else:
                    new_start = dag.previous_schedule(last_start)

                if dag.start_date:
                    if new_start >= dag.start_date:
                        dag.start_date = new_start
                else:
                    dag.start_date = new_start

            next_run_date = None
            if not last_scheduled_run:
                # First run
                task_start_dates = [t.start_date for t in dag.tasks]
                if task_start_dates:
                    next_run_date = dag.normalize_schedule(min(task_start_dates))
                    self.log.debug(
                        "Next run date based on tasks %s",
                        next_run_date
                    )
            else:
                next_run_date = dag.following_schedule(last_scheduled_run)

            # make sure backfills are also considered
            # 获得最近的dagrun
            last_run = dag.get_last_dagrun(session=session)
            if last_run and next_run_date:
                while next_run_date <= last_run.execution_date:
                    next_run_date = dag.following_schedule(next_run_date)

            # don't ever schedule prior to the dag's start_date
            if dag.start_date:
                next_run_date = (dag.start_date if not next_run_date
                                 else max(next_run_date, dag.start_date))
                if next_run_date == dag.start_date:
                    next_run_date = dag.normalize_schedule(dag.start_date)

                self.log.debug(
                    "Dag start date: %s. Next run date: %s",
                    dag.start_date, next_run_date
                )

            # don't ever schedule in the future
            if next_run_date > timezone.utcnow():
                return

            # this structure is necessary to avoid a TypeError from concatenating
            # NoneType
            if dag.schedule_interval == '@once':
                period_end = next_run_date
            elif next_run_date:
                period_end = dag.following_schedule(next_run_date)

            # Don't schedule a dag beyond its end_date (as specified by the dag
            # param)
            if next_run_date and dag.end_date and next_run_date > dag.end_date:
                return

            # Don't schedule a dag beyond its end_date (as specified by the task params)
            # Get the min task end date, which may come from the
            # dag.default_args
            min_task_end_date = []
            task_end_dates = [t.end_date for t in dag.tasks if t.end_date]
            if task_end_dates:
                min_task_end_date = min(task_end_dates)
            if next_run_date and min_task_end_date and next_run_date > min_task_end_date:
                return

            if next_run_date and period_end and period_end <= timezone.utcnow():
                next_run = dag.create_dagrun(
                    run_id=DagRun.ID_PREFIX + next_run_date.isoformat(),
                    execution_date=next_run_date,
                    start_date=timezone.utcnow(),
                    state=State.RUNNING,
                    external_trigger=False
                )
                return next_run

    @provide_session
    def _process_task_instances(self, dag, queue, session=None):
        """将正在运行的dag_run中的任务实例加入到queue中
        This method schedules the tasks for a single DAG by looking at the
        active DAG runs and adding task instances that should run to the
        queue.
        """

        # update the state of the previously active dag runs
        # 性能瓶颈：如果外部dag_run触发太快，会导致一个scheduler中的一个dag processor处理很长时间
        dag_runs = DagRun.find(dag_id=dag.dag_id, state=State.RUNNING, session=session)
        active_dag_runs = []
        for run in dag_runs:
            self.log.info("Examining DAG run %s", run)
            # don't consider runs that are executed in the future
            if run.execution_date > timezone.utcnow():
                self.log.error(
                    "Execution date is in future: %s",
                    run.execution_date
                )
                continue

            if len(active_dag_runs) >= dag.max_active_runs:
                self.log.info("Active dag runs > max_active_run.")
                continue

            # skip backfill dagruns for now as long as they are not really
            # scheduled
            if run.is_backfill:
                continue

            # todo: run.dag is transient but needs to be set
            run.dag = dag
            # todo: preferably the integrity check happens at dag collection
            # time
            # 根据dag实例，创建所有的任务实例
            run.verify_integrity(session=session)
            # 更新dagrun的状态，由所有的任务实例的状态决定
            run.update_state(session=session)
            if run.state == State.RUNNING:
                make_transient(run)
                active_dag_runs.append(run)

        for run in active_dag_runs:
            self.log.debug("Examining active DAG run: %s", run)
            # this needs a fresh session sometimes tis get detached
            tis = run.get_task_instances(state=(State.NONE,
                                                State.UP_FOR_RETRY))

            # this loop is quite slow as it uses are_dependencies_met for
            # every task (in ti.is_runnable). This is also called in
            # update_state above which has already checked these tasks
            for ti in tis:
                task = dag.get_task(ti.task_id)

                # fixme: ti.task is transient but needs to be set
                ti.task = task

                # future: remove adhoc
                if task.adhoc:
                    continue

                # 验证上游依赖任务
                # 根据上游任务失败的情况设置当前任务实例的状态
                if ti.are_dependencies_met(
                        dep_context=DepContext(flag_upstream_failed=True),
                        session=session):
                    self.log.debug('Queuing task: %s', ti)
                    queue.append(ti.key)

    @provide_session
    def _change_state_for_tis_without_dagrun(self,
                                             simple_dag_bag,
                                             old_states,
                                             new_state,
                                             session=None):
        """
        For all DAG IDs in the SimpleDagBag, look for task instances in the
        old_states and set them to new_state if the corresponding DagRun
        does not exist or exists but is not in the running state. This
        normally should not happen, but it can if the state of DagRuns are
        changed manually.

        :param old_states: examine TaskInstances in this state
        :type old_state: list[State]
        :param new_state: set TaskInstances to this state
        :type new_state: State
        :param simple_dag_bag: TaskInstances associated with DAGs in the
        simple_dag_bag and with states in the old_state will be examined
        :type simple_dag_bag: SimpleDagBag
        """
        tis_changed = 0
        query = session \
            .query(models.TaskInstance) \
            .outerjoin(models.DagRun, and_(
                models.TaskInstance.dag_id == models.DagRun.dag_id,
                models.TaskInstance.execution_date == models.DagRun.execution_date)) \
            .filter(models.TaskInstance.dag_id.in_(simple_dag_bag.dag_ids)) \
            .filter(models.TaskInstance.state.in_(old_states)) \
            .filter(or_(
                models.DagRun.state != State.RUNNING,
                models.DagRun.state.is_(None)))
        if self.using_sqlite:
            tis_to_change = query \
                .with_for_update() \
                .all()
            for ti in tis_to_change:
                ti.set_state(new_state, session=session)
                tis_changed += 1
        else:
            subq = query.subquery()
            tis_changed = session \
                .query(models.TaskInstance) \
                .filter(and_(
                    models.TaskInstance.dag_id == subq.c.dag_id,
                    models.TaskInstance.task_id == subq.c.task_id,
                    models.TaskInstance.execution_date ==
                    subq.c.execution_date)) \
                .update({models.TaskInstance.state: new_state},
                        synchronize_session=False)
            session.commit()

        if tis_changed > 0:
            self.log.warning(
                "Set %s task instances to state=%s as their associated DagRun was not in RUNNING state",
                tis_changed, new_state
            )

    @provide_session
    def __get_task_concurrency_map(self, states, session=None):
        """获得dag中每个任务的实例数量
        Returns a map from tasks to number in the states list given.

        :param states: List of states to query for
        :type states: List[State]
        :return: A map from (dag_id, task_id) to count of tasks in states
        :rtype: Dict[[String, String], Int]

        """
        TI = models.TaskInstance
        ti_concurrency_query = (
            session
            .query(TI.task_id, TI.dag_id, func.count('*'))
            .filter(TI.state.in_(states))
            .group_by(TI.task_id, TI.dag_id)
        ).all()
        task_map = defaultdict(int)
        for result in ti_concurrency_query:
            task_id, dag_id, count = result
            task_map[(dag_id, task_id)] = count
        return task_map

    @provide_session
    def _find_executable_task_instances(self, simple_dag_bag, states, session=None):
        """
        Finds TIs that are ready for execution with respect to pool limits,
        dag concurrency, executor state, and priority.

        :param simple_dag_bag: TaskInstances associated with DAGs in the
        simple_dag_bag will be fetched from the DB and executed
        :type simple_dag_bag: SimpleDagBag
        :param executor: the executor that runs task instances
        :type executor: BaseExecutor
        :param states: Execute TaskInstances in these states
        :type states: Tuple[State]
        :return: List[TaskInstance]
        """
        executable_tis = []

        # Get all the queued task instances from associated with scheduled
        # DagRuns which are not backfilled, in the given states,
        # and the dag is not paused
        TI = models.TaskInstance
        DR = models.DagRun
        DM = models.DagModel
        ti_query = (
            session
            .query(TI)
            .filter(TI.dag_id.in_(simple_dag_bag.dag_ids))
            .outerjoin(
                DR,
                and_(DR.dag_id == TI.dag_id, DR.execution_date == TI.execution_date)
            )
            .filter(or_(DR.run_id == None,  # noqa E711
                    not_(DR.run_id.like(BackfillJob.ID_PREFIX + '%'))))
            .outerjoin(DM, DM.dag_id == TI.dag_id)
            .filter(or_(DM.dag_id == None,  # noqa E711
                    not_(DM.is_paused)))
        )
        if None in states:
            ti_query = ti_query.filter(or_(TI.state == None, TI.state.in_(states))) # noqa E711
        else:
            ti_query = ti_query.filter(TI.state.in_(states))

        task_instances_to_examine = ti_query.all()

        if len(task_instances_to_examine) == 0:
            self.log.info("No tasks to consider for execution.")
            return executable_tis

        # Put one task instance on each line
        task_instance_str = "\n\t".join(
            ["{}".format(x) for x in task_instances_to_examine])
        self.log.info("Tasks up for execution:\n\t%s", task_instance_str)

        # Get the pool settings
        pools = {p.pool: p for p in session.query(models.Pool).all()}

        pool_to_task_instances = defaultdict(list)
        for task_instance in task_instances_to_examine:
            pool_to_task_instances[task_instance.pool].append(task_instance)

        states_to_count_as_running = [State.RUNNING, State.QUEUED]
        task_concurrency_map = self.__get_task_concurrency_map(
            states=states_to_count_as_running, session=session)

        # Go through each pool, and queue up a task for execution if there are
        # any open slots in the pool.
        for pool, task_instances in pool_to_task_instances.items():
            if not pool:
                # Arbitrary:
                # If queued outside of a pool, trigger no more than
                # non_pooled_task_slot_count per run
                open_slots = conf.getint('core', 'non_pooled_task_slot_count')
            else:
                if pool not in pools:
                    self.log.warning(
                        "Tasks using non-existent pool '%s' will not be scheduled",
                        pool
                    )
                    open_slots = 0
                else:
                    open_slots = pools[pool].open_slots(session=session)

            num_queued = len(task_instances)
            self.log.info(
                "Figuring out tasks to run in Pool(name={pool}) with {open_slots} "
                "open slots and {num_queued} task instances in queue".format(
                    **locals()
                )
            )

            priority_sorted_task_instances = sorted(
                task_instances, key=lambda ti: (-ti.priority_weight, ti.execution_date))

            # DAG IDs with running tasks that equal the concurrency limit of
            # the dag
            dag_id_to_possibly_running_task_count = {}

            for task_instance in priority_sorted_task_instances:
                if open_slots <= 0:
                    self.log.info(
                        "Not scheduling since there are %s open slots in pool %s",
                        open_slots, pool
                    )
                    # Can't schedule any more since there are no more open
                    # slots.
                    break

                # Check to make sure that the task concurrency of the DAG hasn't been
                # reached.
                dag_id = task_instance.dag_id
                simple_dag = simple_dag_bag.get_dag(dag_id)

                if dag_id not in dag_id_to_possibly_running_task_count:
<<<<<<< HEAD
                    # TODO(saguziel): also check against QUEUED state, see
                    # AIRFLOW-1104
=======
>>>>>>> 00adade4
                    dag_id_to_possibly_running_task_count[dag_id] = \
                        DAG.get_num_task_instances(
                            dag_id,
                            simple_dag_bag.get_dag(dag_id).task_ids,
                            states=states_to_count_as_running,
                            session=session)

                current_task_concurrency = dag_id_to_possibly_running_task_count[dag_id]
                task_concurrency_limit = simple_dag_bag.get_dag(dag_id).concurrency
                self.log.info(
                    "DAG %s has %s/%s running and queued tasks",
                    dag_id, current_task_concurrency, task_concurrency_limit
                )
                if current_task_concurrency >= task_concurrency_limit:
                    self.log.info(
                        "Not executing %s since the number of tasks running or queued from DAG %s"
                        " is >= to the DAG's task concurrency limit of %s",
                        task_instance, dag_id, task_concurrency_limit
                    )
                    continue

                task_concurrency = simple_dag.get_task_special_arg(
                    task_instance.task_id,
                    'task_concurrency')
                if task_concurrency is not None:
                    num_running = task_concurrency_map[
                        (task_instance.dag_id, task_instance.task_id)
                    ]

                    if num_running >= task_concurrency:
                        self.log.info("Not executing %s since the task concurrency for"
                                      " this task has been reached.", task_instance)
                        continue
                    else:
                        task_concurrency_map[(task_instance.dag_id, task_instance.task_id)] += 1

                if self.executor.has_task(task_instance):
                    self.log.debug(
                        "Not handling task %s as the executor reports it is running",
                        task_instance.key
                    )
                    continue
                executable_tis.append(task_instance)
                open_slots -= 1
                dag_id_to_possibly_running_task_count[dag_id] += 1

        task_instance_str = "\n\t".join(
            ["{}".format(x) for x in executable_tis])
        self.log.info(
            "Setting the follow tasks to queued state:\n\t%s", task_instance_str)
        # so these dont expire on commit
        for ti in executable_tis:
            copy_dag_id = ti.dag_id
            copy_execution_date = ti.execution_date
            copy_task_id = ti.task_id
            make_transient(ti)
            ti.dag_id = copy_dag_id
            ti.execution_date = copy_execution_date
            ti.task_id = copy_task_id
        return executable_tis

    @provide_session
    def _change_state_for_executable_task_instances(self, task_instances,
                                                    acceptable_states, session=None):
        """
        Changes the state of task instances in the list with one of the given states
        to QUEUED atomically, and returns the TIs changed.

        :param task_instances: TaskInstances to change the state of
        :type task_instances: List[TaskInstance]
        :param acceptable_states: Filters the TaskInstances updated to be in these states
        :type acceptable_states: Iterable[State]
        :return: List[TaskInstance]
        """
        if len(task_instances) == 0:
            session.commit()
            return []

        TI = models.TaskInstance
        filter_for_ti_state_change = (
            [and_(
                TI.dag_id == ti.dag_id,
                TI.task_id == ti.task_id,
                TI.execution_date == ti.execution_date)
                for ti in task_instances])
        ti_query = (
            session
            .query(TI)
            .filter(or_(*filter_for_ti_state_change)))

        if None in acceptable_states:
            ti_query = ti_query.filter(
                or_(TI.state == None, TI.state.in_(acceptable_states)) # noqa E711
            )
        else:
            ti_query = ti_query.filter(TI.state.in_(acceptable_states))

        tis_to_set_to_queued = (
            ti_query
            .with_for_update()
            .all())
        if len(tis_to_set_to_queued) == 0:
            self.log.info("No tasks were able to have their state changed to queued.")
            session.commit()
            return []

        # set TIs to queued state
        for task_instance in tis_to_set_to_queued:
            task_instance.state = State.QUEUED
            task_instance.queued_dttm = (timezone.utcnow()
                                         if not task_instance.queued_dttm
                                         else task_instance.queued_dttm)
            session.merge(task_instance)

        # save which TIs we set before session expires them
        filter_for_ti_enqueue = ([and_(TI.dag_id == ti.dag_id,
                                  TI.task_id == ti.task_id,
                                  TI.execution_date == ti.execution_date)
                                  for ti in tis_to_set_to_queued])
        session.commit()

        # requery in batches since above was expired by commit

        def query(result, items):
            tis_to_be_queued = (
                session
                .query(TI)
                .filter(or_(*items))
                .all())
            task_instance_str = "\n\t".join(
                ["{}".format(x) for x in tis_to_be_queued])
            self.log.info("Setting the follow tasks to queued state:\n\t%s",
                          task_instance_str)
            return result + tis_to_be_queued

        tis_to_be_queued = helpers.reduce_in_chunks(query,
                                                    filter_for_ti_enqueue,
                                                    [],
                                                    self.max_tis_per_query)

        return tis_to_be_queued

    def _enqueue_task_instances_with_queued_state(self, simple_dag_bag, task_instances):
        """
        Takes task_instances, which should have been set to queued, and enqueues them
        with the executor.

        :param task_instances: TaskInstances to enqueue
        :type task_instances: List[TaskInstance]
        :param simple_dag_bag: Should contains all of the task_instances' dags
        :type simple_dag_bag: SimpleDagBag
        """
        TI = models.TaskInstance
        # actually enqueue them
        for task_instance in task_instances:
            simple_dag = simple_dag_bag.get_dag(task_instance.dag_id)
            command = TI.generate_command(
                task_instance.dag_id,
                task_instance.task_id,
                task_instance.execution_date,
                local=True,
                mark_success=False,
                ignore_all_deps=False,
                ignore_depends_on_past=False,
                ignore_task_deps=False,
                ignore_ti_state=False,
                pool=task_instance.pool,
                file_path=simple_dag.full_filepath,
                pickle_id=simple_dag.pickle_id)

            priority = task_instance.priority_weight
            queue = task_instance.queue
            self.log.info(
                "Sending %s to executor with priority %s and queue %s",
                task_instance.key, priority, queue
            )

            # save attributes so sqlalchemy doesnt expire them
            copy_dag_id = task_instance.dag_id
            copy_task_id = task_instance.task_id
            copy_execution_date = task_instance.execution_date
            make_transient(task_instance)
            task_instance.dag_id = copy_dag_id
            task_instance.task_id = copy_task_id
            task_instance.execution_date = copy_execution_date

            self.executor.queue_command(
                task_instance,
                command,
                priority=priority,
                queue=queue)

    @provide_session
    def _execute_task_instances(self,
                                simple_dag_bag,
                                states,
                                session=None):
        """
        Attempts to execute TaskInstances that should be executed by the scheduler.

        There are three steps:
        1. Pick TIs by priority with the constraint that they are in the expected states
        and that we do exceed max_active_runs or pool limits.
        2. Change the state for the TIs above atomically.
        3. Enqueue the TIs in the executor.

        :param simple_dag_bag: TaskInstances associated with DAGs in the
        simple_dag_bag will be fetched from the DB and executed
        :type simple_dag_bag: SimpleDagBag
        :param states: Execute TaskInstances in these states
        :type states: Tuple[State]
        :return: None
        """
        executable_tis = self._find_executable_task_instances(simple_dag_bag, states,
                                                              session=session)

        def query(result, items):
            tis_with_state_changed = self._change_state_for_executable_task_instances(
                items,
                states,
                session=session)
            self._enqueue_task_instances_with_queued_state(
                simple_dag_bag,
                tis_with_state_changed)
            session.commit()
            return result + len(tis_with_state_changed)

        return helpers.reduce_in_chunks(query, executable_tis, 0, self.max_tis_per_query)

    def _process_dags(self, dagbag, dags, tis_out):
        """
        Iterates over the dags and processes them. Processing includes:

        1. Create appropriate DagRun(s) in the DB.
        2. Create appropriate TaskInstance(s) in the DB.
        3. Send emails for tasks that have missed SLAs.

        :param dagbag: a collection of DAGs to process
        :type dagbag: models.DagBag
        :param dags: the DAGs from the DagBag to process
        :type dags: DAG
        :param tis_out: A queue to add generated TaskInstance objects
        :type tis_out: multiprocessing.Queue[TaskInstance]
        :return: None
        """
        for dag in dags:
            dag = dagbag.get_dag(dag.dag_id)
            if dag.is_paused:
                self.log.info("Not processing DAG %s since it's paused", dag.dag_id)
                continue

            if not dag:
                self.log.error("DAG ID %s was not found in the DagBag", dag.dag_id)
                continue

            self.log.info("Processing %s", dag.dag_id)

            # 创建dag_run实例
            dag_run = self.create_dag_run(dag)
            if dag_run:
                self.log.info("Created %s", dag_run)
            # 创建任务实例
            self._process_task_instances(dag, tis_out)
            # 如果任务实例执行超时，则记录到sla表中，并发送通知邮件
            self.manage_slas(dag)

        models.DagStat.update([d.dag_id for d in dags])

    @provide_session
    def _process_executor_events(self, simple_dag_bag, session=None):
        """
        Respond to executor events.
        """
        # TODO: this shares quite a lot of code with _manage_executor_state

        TI = models.TaskInstance
        for key, state in list(self.executor.get_event_buffer(simple_dag_bag.dag_ids)
                                   .items()):
            dag_id, task_id, execution_date = key
            self.log.info(
                "Executor reports %s.%s execution_date=%s as %s",
                dag_id, task_id, execution_date, state
            )
            if state == State.FAILED or state == State.SUCCESS:
                qry = session.query(TI).filter(TI.dag_id == dag_id,
                                               TI.task_id == task_id,
                                               TI.execution_date == execution_date)
                ti = qry.first()
                if not ti:
                    self.log.warning("TaskInstance %s went missing from the database", ti)
                    continue

                # TODO: should we fail RUNNING as well, as we do in Backfills?
                if ti.state == State.QUEUED:
                    msg = ("Executor reports task instance {} finished ({}) "
                           "although the task says its {}. Was the task "
                           "killed externally?".format(ti, state, ti.state))
                    self.log.error(msg)
                    try:
                        simple_dag = simple_dag_bag.get_dag(dag_id)
                        dagbag = models.DagBag(simple_dag.full_filepath)
                        dag = dagbag.get_dag(dag_id)
                        ti.task = dag.get_task(task_id)
                        ti.handle_failure(msg)
                    except Exception:
                        self.log.error("Cannot load the dag bag to handle failure for %s"
                                       ". Setting task to FAILED without callbacks or "
                                       "retries. Do you have enough resources?", ti)
                        ti.state = State.FAILED
                        session.merge(ti)
                        session.commit()

    def _log_file_processing_stats(self,
                                   known_file_paths,
                                   processor_manager):
        """
        Print out stats about how files are getting processed.

        :param known_file_paths: a list of file paths that may contain Airflow
        DAG definitions
        :type known_file_paths: list[unicode]
        :param processor_manager: manager for the file processors
        :type stats: DagFileProcessorManager
        :return: None
        """

        # File Path: Path to the file containing the DAG definition
        # PID: PID associated with the process that's processing the file. May
        # be empty.
        # Runtime: If the process is currently running, how long it's been
        # running for in seconds.
        # Last Runtime: If the process ran before, how long did it take to
        # finish in seconds
        # Last Run: When the file finished processing in the previous run.
        headers = ["File Path",
                   "PID",
                   "Runtime",
                   "Last Runtime",
                   "Last Run"]

        rows = []
        for file_path in known_file_paths:
            last_runtime = processor_manager.get_last_runtime(file_path)
            processor_pid = processor_manager.get_pid(file_path)
            processor_start_time = processor_manager.get_start_time(file_path)
            runtime = ((timezone.utcnow() - processor_start_time).total_seconds()
                       if processor_start_time else None)
            last_run = processor_manager.get_last_finish_time(file_path)

            rows.append((file_path,
                         processor_pid,
                         runtime,
                         last_runtime,
                         last_run))

        # Sort by longest last runtime. (Can't sort None values in python3)
        rows = sorted(rows, key=lambda x: x[3] or 0.0)

        formatted_rows = []
        for file_path, pid, runtime, last_runtime, last_run in rows:
            formatted_rows.append((file_path,
                                   pid,
                                   "{:.2f}s".format(runtime)
                                   if runtime else None,
                                   "{:.2f}s".format(last_runtime)
                                   if last_runtime else None,
                                   last_run.strftime("%Y-%m-%dT%H:%M:%S")
                                   if last_run else None))
        log_str = ("\n" +
                   "=" * 80 +
                   "\n" +
                   "DAG File Processing Stats\n\n" +
                   tabulate(formatted_rows, headers=headers) +
                   "\n" +
                   "=" * 80)

        self.log.info(log_str)

    def _execute(self):
        self.log.info("Starting the scheduler")

        # 根据executor判断DAG是否可以序列化
        # DAGs can be pickled for easier remote execution by some executors
        pickle_dags = False
        if self.do_pickle and self.executor.__class__ not in \
                (executors.LocalExecutor, executors.SequentialExecutor):
            pickle_dags = True

        # Use multiple processes to parse and generate tasks for the
        # DAGs in parallel. By processing them in separate processes,
        # we can get parallelism and isolation from potentially harmful
        # user code.
        self.log.info("Processing files using up to %s processes at a time",
                      self.max_threads)
        self.log.info("Running execute loop for %s seconds", self.run_duration)
        self.log.info("Processing each file at most %s times", self.num_runs)
        self.log.info("Process each file at most once every %s seconds",
                      self.file_process_interval)
        self.log.info("Wait until at least %s seconds have passed between file parsing "
                      "loops", self.min_file_parsing_loop_time)
        self.log.info("Checking for new files in %s every %s seconds",
                      self.subdir, self.dag_dir_list_interval)

        # 搜索遍历DAG目录返回所有的DAG路径
        # Build up a list of Python files that could contain DAGs
        self.log.info("Searching for files in %s", self.subdir)
        known_file_paths = list_py_file_paths(self.subdir)
        self.log.info("There are %s files in %s", len(known_file_paths), self.subdir)

        def processor_factory(file_path):
            return DagFileProcessor(file_path,
                                    pickle_dags,
                                    self.dag_ids)

        # 创建文件处理器进程管理类
        processor_manager = DagFileProcessorManager(self.subdir,
                                                    known_file_paths,
                                                    self.max_threads,
                                                    self.file_process_interval,
                                                    self.min_file_parsing_loop_time,
                                                    self.num_runs,
                                                    processor_factory)

        # 启动 executor
        try:
            self._execute_helper(processor_manager)
        finally:
            self.log.info("Exited execute loop")

            # Kill all child processes on exit since we don't want to leave
            # them as orphaned.
            # 获得DAG文件处理器进程的PIDS
            pids_to_kill = processor_manager.get_all_pids()
            if len(pids_to_kill) > 0:
                # First try SIGTERM
                this_process = psutil.Process(os.getpid())
                # Only check child processes to ensure that we don't have a case
                # where we kill the wrong process because a child process died
                # but the PID got reused.
                # 获得存活的子进程
                child_processes = [x for x in this_process.children(recursive=True)
                                   if x.is_running() and x.pid in pids_to_kill]
                # 终止多个DAG处理子进程
                for child in child_processes:
                    self.log.info("Terminating child PID: %s", child.pid)
                    child.terminate()
                # TODO: Remove magic number
                # 等待多个DAG处理子进程结束
                timeout = 5
                self.log.info(
                    "Waiting up to %s seconds for processes to exit...", timeout)
                try:
                    psutil.wait_procs(
                        child_processes, timeout=timeout,
                        callback=lambda x: self.log.info('Terminated PID %s', x.pid))
                except psutil.TimeoutExpired:
                    self.log.debug("Ran out of time while waiting for processes to exit")

                # 判断子进程是否结束
                # Then SIGKILL
                child_processes = [x for x in this_process.children(recursive=True)
                                   if x.is_running() and x.pid in pids_to_kill]
                if len(child_processes) > 0:
                    self.log.info("SIGKILL processes that did not terminate gracefully")
                    for child in child_processes:
                        self.log.info("Killing child PID: %s", child.pid)
                        child.kill()
                        child.wait()

    def _execute_helper(self, processor_manager):
        """
        :param processor_manager: manager to use
        :type processor_manager: DagFileProcessorManager
        :return: None
        """
        # 启动 executor
        self.executor.start()

        # 验证是否存在孤儿任务实例，并将其状态设置为None
        self.log.info("Resetting orphaned tasks for active dag runs")
        self.reset_state_for_orphaned_tasks()

        execute_start_time = timezone.utcnow()

        # Last time stats were printed
        last_stat_print_time = datetime.datetime(2000, 1, 1, tzinfo=timezone.utc)
        # Last time that self.heartbeat() was called.
        last_self_heartbeat_time = timezone.utcnow()
        # Last time that the DAG dir was traversed to look for files
        last_dag_dir_refresh_time = timezone.utcnow()

        # Use this value initially
        known_file_paths = processor_manager.file_paths

        # 判断scheduler job是否结束
        # 如果 run_duration 是否负数，则为死循环
        # For the execute duration, parse and schedule DAGs
        while (timezone.utcnow() - execute_start_time).total_seconds() < \
                self.run_duration or self.run_duration < 0:
            self.log.debug("Starting Loop...")
            loop_start_time = time.time()

            # Traverse the DAG directory for Python files containing DAGs
            # periodically
            elapsed_time_since_refresh = (timezone.utcnow() -
                                          last_dag_dir_refresh_time).total_seconds()

            # 如果超出了文件扫描间隔，则重新加载DAG目录下的DAG文件
            if elapsed_time_since_refresh > self.dag_dir_list_interval:
                # Build up a list of Python files that could contain DAGs
                self.log.info("Searching for files in %s", self.subdir)
                known_file_paths = list_py_file_paths(self.subdir)
                last_dag_dir_refresh_time = timezone.utcnow()
<<<<<<< HEAD
                self.log.info("There are %s files in %s", len(known_file_paths), self.subdir)
                # 设置DAG目录下最新的DAG文件路径数组
=======
                self.log.info(
                    "There are %s files in %s", len(known_file_paths), self.subdir)

>>>>>>> 00adade4
                processor_manager.set_file_paths(known_file_paths)

                # 清除已经解决的，不存在的导入错误
                self.log.debug("Removing old import errors")
                self.clear_nonexistent_import_errors(known_file_paths=known_file_paths)

            # 启动DAG文件子进程，启动子SchedulerJob
            # 返回子进程已经执行完毕的 DAG对象，即这个DAG的任务实例已经被标记为SCHEDULERED
            # Kick of new processes and collect results from finished ones
            self.log.debug("Heartbeating the process manager")
            simple_dags = processor_manager.heartbeat()

            # 因为sqlite只支持单进程，所以需要等待DAG子进程处理完成
            if self.using_sqlite:
                # For the sqlite case w/ 1 thread, wait until the processor
                # is finished to avoid concurrent access to the DB.
                self.log.debug(
                    "Waiting for processors to finish since we're using sqlite")

                processor_manager.wait_until_finished()

            # Send tasks for execution if available
            simple_dag_bag = SimpleDagBag(simple_dags)
            if simple_dags:

                # Handle cases where a DAG run state is set (perhaps manually) to
                # a non-running state. Handle task instances that belong to
                # DAG runs in those states

                # If a task instance is up for retry but the corresponding DAG run
                # isn't running, mark the task instance as FAILED so we don't try
                # to re-run it.
                self._change_state_for_tis_without_dagrun(simple_dag_bag,
                                                          [State.UP_FOR_RETRY],
                                                          State.FAILED)
                # If a task instance is scheduled or queued, but the corresponding
                # DAG run isn't running, set the state to NONE so we don't try to
                # re-run it.
                self._change_state_for_tis_without_dagrun(simple_dag_bag,
                                                          [State.QUEUED,
                                                           State.SCHEDULED],
                                                          State.NONE)
                
                # 将任务实例加入到executor队列中
                self._execute_task_instances(simple_dag_bag,
                                             (State.SCHEDULED,))

            # executor 心跳
            # 睡眠之后，更新心跳时间
            # 如果job状态为SHUTDOWN，则调用kill函数
            # 执行心跳处理函数
            # Call heartbeats
            self.log.debug("Heartbeating the executor")
            # 同步或异步执行任务实例，并获取结果
            self.executor.heartbeat()

            # Process events from the executor
            self._process_executor_events(simple_dag_bag)

            # Heartbeat the scheduler periodically
            time_since_last_heartbeat = (timezone.utcnow() -
                                         last_self_heartbeat_time).total_seconds()
            if time_since_last_heartbeat > self.heartrate:
                self.log.debug("Heartbeating the scheduler")
                self.heartbeat()
                last_self_heartbeat_time = timezone.utcnow()

            # Occasionally print out stats about how fast the files are getting
            # processed
            if ((timezone.utcnow() - last_stat_print_time).total_seconds() >
                    self.print_stats_interval):
                if len(known_file_paths) > 0:
                    self._log_file_processing_stats(known_file_paths,
                                                    processor_manager)
                last_stat_print_time = timezone.utcnow()

            loop_end_time = time.time()
            self.log.debug("Ran scheduling loop in %.2f seconds",
                           loop_end_time - loop_start_time)

            # Exit early for a test mode
            if processor_manager.max_runs_reached():
                self.log.info("Exiting loop as all files have been processed %s times",
                              self.num_runs)
                break

        # 停止所有的DAG文件处理子进程
        # Stop any processors
        processor_manager.terminate()

        # Verify that all files were processed, and if so, deactivate DAGs that
        # haven't been touched by the scheduler as they likely have been
        # deleted.
        all_files_processed = True
        for file_path in known_file_paths:
            # 判断DAG是否运行完成
            if processor_manager.get_last_finish_time(file_path) is None:
                all_files_processed = False
                break
        # 如果所有的DAG文件都运行完成了
        if all_files_processed:
            self.log.info(
                "Deactivating DAGs that haven't been touched since %s",
                execute_start_time.isoformat()
            )
            # TODO 为什么要删除呢？可能会引起问题
            models.DAG.deactivate_stale_dags(execute_start_time)

        # 结束executor, 获取任务实例执行结果
        self.executor.end()

        # 删除session
        settings.Session.remove()

    @provide_session
    def process_file(self, file_path, pickle_dags=False, session=None):
        """执行一个DAG文件
        Process a Python file containing Airflow DAGs.

        This includes:

        1. Execute the file and look for DAG objects in the namespace.
        2. Pickle the DAG and save it to the DB (if necessary).
        3. For each DAG, see what tasks should run and create appropriate task
        instances in the DB.
        4. Record any errors importing the file into ORM
        5. Kill (in ORM) any task instances belonging to the DAGs that haven't
        issued a heartbeat in a while.

        Returns a list of SimpleDag objects that represent the DAGs found in
        the file

        :param file_path: the path to the Python file that should be executed
        :type file_path: unicode
        :param pickle_dags: whether serialize the DAGs found in the file and
        save them to the db
        :type pickle_dags: bool
        :return: a list of SimpleDags made from the Dags found in the file
        :rtype: list[SimpleDag]
        """
        self.log.info("Processing file %s for tasks to queue", file_path)
        # As DAGs are parsed from this file, they will be converted into
        # SimpleDags
        simple_dags = []

        # 加载DAG文件
        try:
            dagbag = models.DagBag(file_path)
        except Exception:
            self.log.exception("Failed at reloading the DAG file %s", file_path)
            Stats.incr('dag_file_refresh_error', 1, 1)
            return []

        if len(dagbag.dags) > 0:
            self.log.info("DAG(s) %s retrieved from %s", dagbag.dags.keys(), file_path)
        else:
            self.log.warning("No viable dags retrieved from %s", file_path)
            self.update_import_errors(session, dagbag)
            return []

        # 将最新的DAG对象同步到DB中
        # Save individual DAGs in the ORM and update
        # DagModel.last_scheduled_time
        for dag in dagbag.dags.values():
            dag.sync_to_db()

        # 获得已暂停的dag
        paused_dag_ids = [dag.dag_id for dag in dagbag.dags.values()
                          if dag.is_paused]

        # 返回可运行的SimpleDag
        # Pickle the DAGs (if necessary) and put them into a SimpleDag
        for dag_id in dagbag.dags:
            dag = dagbag.get_dag(dag_id)
            pickle_id = None
            if pickle_dags:
                pickle_id = dag.pickle(session).id

            # Only return DAGs that are not paused
            if dag_id not in paused_dag_ids:
                simple_dags.append(SimpleDag(dag, pickle_id=pickle_id))

        # 白名单过滤
        if self.dag_ids:
            dags = [dag for dag in dagbag.dags.values()
                    if dag.dag_id in self.dag_ids and
                    dag.dag_id not in paused_dag_ids]
        else:
            dags = [dag for dag in dagbag.dags.values()
                    if not dag.parent_dag and
                    dag.dag_id not in paused_dag_ids]

        # Not using multiprocessing.Queue() since it's no longer a separate
        # process and due to some unusual behavior. (empty() incorrectly
        # returns true?)
        ti_keys_to_schedule = []

        # 创建DAG实例，任务实例，记录SLA，并发送通知邮件
        self._process_dags(dagbag, dags, ti_keys_to_schedule)

        # 遍历可调度的任务实例
        for ti_key in ti_keys_to_schedule:
            dag = dagbag.dags[ti_key[0]]
            task = dag.get_task(ti_key[1])
            ti = models.TaskInstance(task, ti_key[2])

            # 将任务实例刷新到DB中
            ti.refresh_from_db(session=session, lock_for_update=True)
            # We can defer checking the task dependency checks to the worker themselves
            # since they can be expensive to run in the scheduler.
            dep_context = DepContext(deps=QUEUE_DEPS, ignore_task_deps=True)

            # Only schedule tasks that have their dependencies met, e.g. to avoid
            # a task that recently got its state changed to RUNNING from somewhere
            # other than the scheduler from getting its state overwritten.
            # TODO(aoen): It's not great that we have to check all the task instance
            # dependencies twice; once to get the task scheduled, and again to actually
            # run the task. We should try to come up with a way to only check
            # them once.
            # 任务实例入队验证，忽略任务依赖
            # 标记任务状态为可调度
            if ti.are_dependencies_met(
                    dep_context=dep_context,
                    session=session,
                    verbose=True):
                # Task starts out in the scheduled state. All tasks in the
                # scheduled state will be sent to the executor
                ti.state = State.SCHEDULED

            # Also save this task instance to the DB.
            self.log.info("Creating / updating %s in ORM", ti)
            session.merge(ti)
        # commit batch
        session.commit()

        # Record import errors into the ORM
        try:
            self.update_import_errors(session, dagbag)
        except Exception:
            self.log.exception("Error logging import errors!")
        # 判断是否存在僵死的job，并记录失败的任务实例，发送告警
        try:
            dagbag.kill_zombies()
        except Exception:
            self.log.exception("Error killing zombies!")

        return simple_dags

    @provide_session
    def heartbeat_callback(self, session=None):
        Stats.gauge('scheduler_heartbeat', 1, 1)


class BackfillJob(BaseJob):
    """
    A backfill job consists of a dag or subdag for a specific time range. It
    triggers a set of task instance runs, in the right order and lasts for
    as long as it takes for the set of task instance to be completed.
    """
    ID_PREFIX = 'backfill_'
    ID_FORMAT_PREFIX = ID_PREFIX + '{0}'

    __mapper_args__ = {
        'polymorphic_identity': 'BackfillJob'
    }

    class _DagRunTaskStatus(object):
        """BackfillJob全局状态管理类
        Internal status of the backfill job. This class is intended to be instantiated
        only within a BackfillJob instance and will track the execution of tasks,
        e.g. running, skipped, succeeded, failed, etc. Information about the dag runs
        related to the backfill job are also being tracked in this structure,
        .e.g finished runs, etc. Any other status related information related to the
        execution of dag runs / tasks can be included in this structure since it makes
        it easier to pass it around.
        """
        # TODO(edgarRd): AIRFLOW-1444: Add consistency check on counts
        def __init__(self,
                     to_run=None,
                     running=None,
                     skipped=None,
                     succeeded=None,
                     failed=None,
                     not_ready=None,
                     deadlocked=None,
                     active_runs=None,
                     executed_dag_run_dates=None,
                     finished_runs=0,
                     total_runs=0,
                     ):
            """
            :param to_run: Tasks to run in the backfill
            :type to_run: dict[Tuple[String, String, DateTime], TaskInstance]
            :param running: Maps running task instance key to task instance object
            :type running: dict[Tuple[String, String, DateTime], TaskInstance]
            :param skipped: Tasks that have been skipped
            :type skipped: set[Tuple[String, String, DateTime]]
            :param succeeded: Tasks that have succeeded so far
            :type succeeded: set[Tuple[String, String, DateTime]]
            :param failed: Tasks that have failed
            :type failed: set[Tuple[String, String, DateTime]]
            :param not_ready: Tasks not ready for execution
            :type not_ready: set[Tuple[String, String, DateTime]]
            :param deadlocked: Deadlocked tasks
            :type deadlocked: set[Tuple[String, String, DateTime]]
            :param active_runs: Active dag runs at a certain point in time
            :type active_runs: list[DagRun]
            :param executed_dag_run_dates: Datetime objects for the executed dag runs
            :type executed_dag_run_dates: set[Datetime]
            :param finished_runs: Number of finished runs so far
            :type finished_runs: int
            :param total_runs: Number of total dag runs able to run
            :type total_runs: int
            """
            # 确认可以调度的dag_run包含的所有任务实例
            self.to_run = to_run or dict()
            self.running = running or dict()
            self.skipped = skipped or set()
            self.succeeded = succeeded or set()
            self.failed = failed or set()
            self.not_ready = not_ready or set()
            self.deadlocked = deadlocked or set()
            # 确认可以调度的dag_run
            self.active_runs = active_runs or list()
            # 已经执行的dag_run
            self.executed_dag_run_dates = executed_dag_run_dates or set()
            self.finished_runs = finished_runs
            # 需要补录的dag_run的数量
            self.total_runs = total_runs

    def __init__(
            self,
            dag,
            start_date=None,
            end_date=None,
            mark_success=False,
            donot_pickle=False,
            ignore_first_depends_on_past=False,
            ignore_task_deps=False,
            pool=None,
            delay_on_limit_secs=1.0,
            verbose=False,
            conf=None,
            rerun_failed_tasks=False,
            *args, **kwargs):
        """
        :param dag: DAG object.
        :type dag: `class DAG`.
        :param start_date: start date for the backfill date range.
        :type start_date: datetime.
        :param end_date: end date for the backfill date range.
        :type end_date: datetime
        :param mark_success: flag whether to mark the task auto success.
        :type mark_success: bool
        :param donot_pickle: whether pickle
        :type donot_pickle: bool
        :param ignore_first_depends_on_past: whether to ignore depend on past
        :type ignore_first_depends_on_past: bool
        :param ignore_task_deps: whether to ignore the task dependency
        :type ignore_task_deps: bool
        :param pool:
        :type pool: list
        :param delay_on_limit_secs:
        :param verbose:
        :type verbose: flag to whether display verbose message to backfill console
        :param conf: a dictionary which user could pass k-v pairs for backfill
        :type conf: dictionary
        :param rerun_failed_tasks: flag to whether to
                                   auto rerun the failed task in backfill
        :type rerun_failed_tasks: bool
        :param args:
        :param kwargs:
        """
        self.dag = dag
        self.dag_id = dag.dag_id
        # 开始调度时间 (>=)
        self.bf_start_date = start_date
        # 结束调度时间 (<=)
        self.bf_end_date = end_date
        # 将任务实例标记为成功
        self.mark_success = mark_success
        # 是否需要将dag对象序列化到db中，False表示需要
        self.donot_pickle = donot_pickle
        # 是否忽略上次任务实例的依赖
        self.ignore_first_depends_on_past = ignore_first_depends_on_past
        # 是否忽略任务依赖
        self.ignore_task_deps = ignore_task_deps
        # 任务实例插槽的数量，用于对任务实例的数量进行限制
        self.pool = pool
        # 每次补录的时间间隔，默认1s
        self.delay_on_limit_secs = delay_on_limit_secs
        self.verbose = verbose
        self.conf = conf
        self.rerun_failed_tasks = rerun_failed_tasks
        super(BackfillJob, self).__init__(*args, **kwargs)

    def _update_counters(self, ti_status):
        """
        Updates the counters per state of the tasks that were running. Can re-add
        to tasks to run in case required.
        :param ti_status: the internal status of the backfill job tasks
        :type ti_status: BackfillJob._DagRunTaskStatus
        """
        for key, ti in list(ti_status.running.items()):
            ti.refresh_from_db()
            if ti.state == State.SUCCESS:
                ti_status.succeeded.add(key)
                self.log.debug("Task instance %s succeeded. Don't rerun.", ti)
                ti_status.running.pop(key)
                continue
            elif ti.state == State.SKIPPED:
                ti_status.skipped.add(key)
                self.log.debug("Task instance %s skipped. Don't rerun.", ti)
                ti_status.running.pop(key)
                continue
            elif ti.state == State.FAILED:
                self.log.error("Task instance %s failed", ti)
                ti_status.failed.add(key)
                ti_status.running.pop(key)
                continue
            # special case: if the task needs to run again put it back
            elif ti.state == State.UP_FOR_RETRY:
                self.log.warning("Task instance %s is up for retry", ti)
                ti_status.running.pop(key)
                ti_status.to_run[key] = ti
            # special case: The state of the task can be set to NONE by the task itself
            # when it reaches concurrency limits. It could also happen when the state
            # is changed externally, e.g. by clearing tasks from the ui. We need to cover
            # for that as otherwise those tasks would fall outside of the scope of
            # the backfill suddenly.
            elif ti.state == State.NONE:
                self.log.warning(
                    "FIXME: task instance %s state was set to none externally or "
                    "reaching concurrency limits. Re-adding task to queue.",
                    ti
                )
                ti.set_state(State.SCHEDULED)
                ti_status.running.pop(key)
                ti_status.to_run[key] = ti

    def _manage_executor_state(self, running):
        """
        Checks if the executor agrees with the state of task instances
        that are running
        :param running: dict of key, task to verify
        """
        executor = self.executor

        for key, state in list(executor.get_event_buffer().items()):
            if key not in running:
                self.log.warning(
                    "%s state %s not in running=%s",
                    key, state, running.values()
                )
                continue

            ti = running[key]
            ti.refresh_from_db()

            self.log.debug("Executor state: %s task %s", state, ti)

            if state == State.FAILED or state == State.SUCCESS:
                if ti.state == State.RUNNING or ti.state == State.QUEUED:
                    msg = ("Executor reports task instance {} finished ({}) "
                           "although the task says its {}. Was the task "
                           "killed externally?".format(ti, state, ti.state))
                    self.log.error(msg)
                    ti.handle_failure(msg)

    @provide_session
    def _get_dag_run(self, run_date, session=None):
        """创建需要补录的 dag_run
        Returns a dag run for the given run date, which will be matched to an existing
        dag run if available or create a new dag run otherwise. If the max_active_runs
        limit is reached, this function will return None.
        :param run_date: the execution date for the dag run
        :type run_date: datetime
        :param session: the database session object
        :type session: Session
        :return: a DagRun in state RUNNING or None
        """
        # 格式化run_id，添加前缀
        run_id = BackfillJob.ID_FORMAT_PREFIX.format(run_date.isoformat())

        # 是否需要命中dag_run的最大阈值限制
        # consider max_active_runs but ignore when running subdags
        respect_dag_max_active_limit = (True
                                        if (self.dag.schedule_interval and
                                            not self.dag.is_subdag)
                                        else False)

        # 根据dagid，获得正在运行的dagrun的数量
        current_active_dag_count = self.dag.get_num_active_runs(external_trigger=False)

        # 判断需要补录的指定的调度时间的dag_run是否存在
        # check if we are scheduling on top of a already existing dag_run
        # we could find a "scheduled" run instead of a "backfill"
        run = DagRun.find(dag_id=self.dag.dag_id,
                          execution_date=run_date,
                          session=session)

        if run is not None and run:
            run = run[0]
            # 如果dag_run存在，则修改此orm实例属性值，并返回这个dag_run
            if run.state == State.RUNNING:
                respect_dag_max_active_limit = False
        else:
            # 如果dag_run不存在，则创建一个新的dag_run
            run = None

        # 如果命中了阈值，则返回None，忽略这个调度时间的补录
        # enforce max_active_runs limit for dag, special cases already
        # handled by respect_dag_max_active_limit
        if (respect_dag_max_active_limit and
                current_active_dag_count >= self.dag.max_active_runs):
            return None

        # 如果dag_run不存在，则创建一个新的dag_run
        # 并创建所有的任务实例
        run = run or self.dag.create_dagrun(
            run_id=run_id,
            execution_date=run_date,
            start_date=timezone.utcnow(),
            state=State.RUNNING,
            external_trigger=False,
            session=session,
            conf=self.conf,
        )

        # set required transient field
        run.dag = self.dag

        # explicitly mark as backfill and running
        run.state = State.RUNNING
        run.run_id = run_id
        run.verify_integrity(session=session)
        return run

    @provide_session
    def _task_instances_for_dag_run(self, dag_run, session=None):
        """获得dag_run关联的所有任务实例
        Returns a map of task instance key to task instance object for the tasks to
        run in the given dag run.
        :param dag_run: the dag run to get the tasks from
        :type dag_run: models.DagRun
        :param session: the database session object
        :type session: Session
        """
        tasks_to_run = {}

        if dag_run is None:
            return tasks_to_run

        # 验证是否存在孤儿任务实例，将正在调度中的任务实例的状态改为None
        # check if we have orphaned tasks
        self.reset_state_for_orphaned_tasks(filter_by_dag_run=dag_run, session=session)

        # for some reason if we don't refresh the reference to run is lost
        dag_run.refresh_from_db()
        make_transient(dag_run)

        # TODO(edgarRd): AIRFLOW-1464 change to batch query to improve perf
        for ti in dag_run.get_task_instances():
            # all tasks part of the backfill are scheduled to run
            if ti.state == State.NONE:
                ti.set_state(State.SCHEDULED, session=session)
            if ti.state != State.REMOVED:
                tasks_to_run[ti.key] = ti

        return tasks_to_run

    def _log_progress(self, ti_status):
        msg = ' | '.join([
            "[backfill progress]",
            "finished run {0} of {1}",
            "tasks waiting: {2}",
            "succeeded: {3}",
            "running: {4}",
            "failed: {5}",
            "skipped: {6}",
            "deadlocked: {7}",
            "not ready: {8}"
        ]).format(
            ti_status.finished_runs,
            ti_status.total_runs,
            len(ti_status.to_run),
            len(ti_status.succeeded),
            len(ti_status.running),
            len(ti_status.failed),
            len(ti_status.skipped),
            len(ti_status.deadlocked),
            len(ti_status.not_ready))
        self.log.info(msg)

        self.log.debug(
            "Finished dag run loop iteration. Remaining tasks %s",
            ti_status.to_run.values()
        )

    @provide_session
    def _process_backfill_task_instances(self,
                                         ti_status,
                                         executor,
                                         pickle_id,
                                         start_date=None, session=None):
        """补录dag_runs
        Process a set of task instances from a set of dag runs. Special handling is done
        to account for different task instance states that could be present when running
        them in a backfill process.
        :param ti_status: the internal status of the job
        :type ti_status: BackfillJob._DagRunTaskStatus
        :param executor: the executor to run the task instances
        :type executor: BaseExecutor
        :param pickle_id: the pickle_id if dag is pickled, None otherwise
        :type pickle_id: int
        :param start_date: the start date of the backfill job
        :type start_date: datetime
        :param session: the current session object
        :type session: Session
        :return: the list of execution_dates for the finished dag runs
        :rtype: list
        """

        executed_run_dates = []

        while ((ti_status.to_run or ti_status.running) and
                len(ti_status.deadlocked) == 0):
            self.log.debug("*** Clearing out not_ready list ***")
            ti_status.not_ready.clear()

            # we need to execute the tasks bottom to top
            # or leaf to root, as otherwise tasks might be
            # determined deadlocked while they are actually
            # waiting for their upstream to finish
            # 对dag中的任务进行拓扑排序，并遍历任务
            for task in self.dag.topological_sort():
                # TODO 待优化
                for key, ti in list(ti_status.to_run.items()):
                    if task.task_id != ti.task_id:
                        continue
                    
                    # 获得任务关联的任务实例
                    ti.refresh_from_db()

                    # TODO 获得任务实例，待优化！上面的拓扑排序已经返回了任务实例
                    task = self.dag.get_task(ti.task_id)
                    # 给任务实例设置task的原因是，使用ti.task不需要连表查询
                    ti.task = task

                    # 是否忽略上一次调度依赖
                    ignore_depends_on_past = (
                        self.ignore_first_depends_on_past and
                        ti.execution_date == (start_date or ti.start_date))
                    self.log.debug(
                        "Task instance to run %s state %s", ti, ti.state)

                    # 已经执行完成的任务实例不会被补录
                    # The task was already marked successful or skipped by a
                    # different Job. Don't rerun it.
                    if ti.state == State.SUCCESS:
                        ti_status.succeeded.add(key)
                        self.log.debug("Task instance %s succeeded. Don't rerun.", ti)
                        ti_status.to_run.pop(key)
                        if key in ti_status.running:
                            ti_status.running.pop(key)
                        continue
                    elif ti.state == State.SKIPPED:
                        ti_status.skipped.add(key)
                        self.log.debug("Task instance %s skipped. Don't rerun.", ti)
                        ti_status.to_run.pop(key)
                        if key in ti_status.running:
                            ti_status.running.pop(key)
                        continue

                    # guard against externally modified tasks instances or
                    # in case max concurrency has been reached at task runtime
                    elif ti.state == State.NONE:
                        self.log.warning(
                            "FIXME: task instance {} state was set to None "
                            "externally. This should not happen"
                        )
                        ti.set_state(State.SCHEDULED, session=session)
                    if self.rerun_failed_tasks:
                        # Rerun failed tasks or upstreamed failed tasks
                        if ti.state in (State.FAILED, State.UPSTREAM_FAILED):
                            self.log.error("Task instance {ti} "
                                           "with state {state}".format(ti=ti,
                                                                       state=ti.state))
                            if key in ti_status.running:
                                ti_status.running.pop(key)
                            # Reset the failed task in backfill to scheduled state
                            ti.set_state(State.SCHEDULED, session=session)
                    else:
                        # Default behaviour which works for subdag.
                        if ti.state in (State.FAILED, State.UPSTREAM_FAILED):
                            self.log.error("Task instance {ti} "
                                           "with {state} state".format(ti=ti,
                                                                       state=ti.state))
                            ti_status.failed.add(key)
                            ti_status.to_run.pop(key)
                            if key in ti_status.running:
                                ti_status.running.pop(key)
                            continue

                    # 创建任务实例补录依赖
                    backfill_context = DepContext(
                        deps=RUN_DEPS,
                        ignore_depends_on_past=ignore_depends_on_past,
                        ignore_task_deps=self.ignore_task_deps,
                        flag_upstream_failed=True)

                    # Is the task runnable? -- then run it
                    # the dependency checker can change states of tis
                    if ti.are_dependencies_met(
                            dep_context=backfill_context,
                            session=session,
                            verbose=self.verbose):
                        ti.refresh_from_db(lock_for_update=True, session=session)
                        if ti.state == State.SCHEDULED or ti.state == State.UP_FOR_RETRY:
                            if executor.has_task(ti):
                                self.log.debug(
                                    "Task Instance %s already in executor "
                                    "waiting for queue to clear",
                                    ti
                                )
                            else:
                                self.log.debug('Sending %s to executor', ti)
                                # Skip scheduled state, we are executing
                                # immediately
                                # 在将任务实例放入excutor之前，先把任务实例状态设置为QUEUE
                                ti.state = State.QUEUED
                                session.merge(ti)

                                # TODO 为什么需要创建临时配置文件
                                cfg_path = None
                                if executor.__class__ in (executors.LocalExecutor,
                                                          executors.SequentialExecutor):
                                    cfg_path = tmp_configuration_copy()

                                # 将任务实例加入 executors 中
                                executor.queue_task_instance(
                                    ti,
                                    mark_success=self.mark_success,
                                    pickle_id=pickle_id,
                                    ignore_task_deps=self.ignore_task_deps,
                                    ignore_depends_on_past=ignore_depends_on_past,
                                    pool=self.pool,
                                    cfg_path=cfg_path)
                                ti_status.running[key] = ti
                                ti_status.to_run.pop(key)
                        session.commit()
                        continue

                    if ti.state == State.UPSTREAM_FAILED:
                        self.log.error("Task instance %s upstream failed", ti)
                        ti_status.failed.add(key)
                        ti_status.to_run.pop(key)
                        if key in ti_status.running:
                            ti_status.running.pop(key)
                        continue

                    # special case
                    if ti.state == State.UP_FOR_RETRY:
                        self.log.debug(
                            "Task instance %s retry period not "
                            "expired yet", ti)
                        if key in ti_status.running:
                            ti_status.running.pop(key)
                        ti_status.to_run[key] = ti
                        continue

                    # all remaining tasks
                    self.log.debug('Adding %s to not_ready', ti)
                    ti_status.not_ready.add(key)

            # execute the tasks in the queue
            self.heartbeat()
            executor.heartbeat()

            # If the set of tasks that aren't ready ever equals the set of
            # tasks to run and there are no running tasks then the backfill
            # is deadlocked
            if (ti_status.not_ready and
                    ti_status.not_ready == set(ti_status.to_run) and
                    len(ti_status.running) == 0):
                self.log.warning(
                    "Deadlock discovered for ti_status.to_run=%s",
                    ti_status.to_run.values()
                )
                ti_status.deadlocked.update(ti_status.to_run.values())
                ti_status.to_run.clear()

            # check executor state
            self._manage_executor_state(ti_status.running)

            # update the task counters
            self._update_counters(ti_status=ti_status)

            # update dag run state
            _dag_runs = ti_status.active_runs[:]
            for run in _dag_runs:
                run.update_state(session=session)
                if run.state in State.finished():
                    ti_status.finished_runs += 1
                    ti_status.active_runs.remove(run)
                    executed_run_dates.append(run.execution_date)

                if run.dag.is_paused:
                    models.DagStat.update([run.dag_id], session=session)

            self._log_progress(ti_status)

        # return updated status
        return executed_run_dates

    @provide_session
    def _collect_errors(self, ti_status, session=None):
        err = ''
        if ti_status.failed:
            err += (
                "---------------------------------------------------\n"
                "Some task instances failed:\n{}\n".format(ti_status.failed))
        if ti_status.deadlocked:
            err += (
                '---------------------------------------------------\n'
                'BackfillJob is deadlocked.')
            deadlocked_depends_on_past = any(
                t.are_dependencies_met(
                    dep_context=DepContext(ignore_depends_on_past=False),
                    session=session,
                    verbose=self.verbose) !=
                t.are_dependencies_met(
                    dep_context=DepContext(ignore_depends_on_past=True),
                    session=session,
                    verbose=self.verbose)
                for t in ti_status.deadlocked)
            if deadlocked_depends_on_past:
                err += (
                    'Some of the deadlocked tasks were unable to run because '
                    'of "depends_on_past" relationships. Try running the '
                    'backfill with the option '
                    '"ignore_first_depends_on_past=True" or passing "-I" at '
                    'the command line.')
            err += ' These tasks have succeeded:\n{}\n'.format(ti_status.succeeded)
            err += ' These tasks are running:\n{}\n'.format(ti_status.running)
            err += ' These tasks have failed:\n{}\n'.format(ti_status.failed)
            err += ' These tasks are skipped:\n{}\n'.format(ti_status.skipped)
            err += ' These tasks are deadlocked:\n{}\n'.format(ti_status.deadlocked)

        return err

    @provide_session
    def _execute_for_run_dates(self, run_dates, ti_status, executor, pickle_id,
                               start_date, session=None):
        """补录dag_run
        Computes the dag runs and their respective task instances for
        the given run dates and executes the task instances.
        Returns a list of execution dates of the dag runs that were executed.
        :param run_dates: Execution dates for dag runs
        :type run_dates: list
        :param ti_status: internal BackfillJob status structure to tis track progress
        :type ti_status: BackfillJob._DagRunTaskStatus
        :param executor: the executor to use, it must be previously started
        :type executor: BaseExecutor
        :param pickle_id: numeric id of the pickled dag, None if not pickled
        :type pickle_id: int
        :param start_date: backfill start date
        :type start_date: datetime
        :param session: the current session object
        :type session: Session
        """
        # 遍历需要补录的调度日期
        for next_run_date in run_dates:
            # 创建需要补录的 dag_run
            dag_run = self._get_dag_run(next_run_date, session=session)
            # 获得这个dag_run的所有的任务实例
            tis_map = self._task_instances_for_dag_run(dag_run,
                                                       session=session)
            if dag_run is None:
                continue

            # 确认可以补录的dag_run和任务实例
            ti_status.active_runs.append(dag_run)
            ti_status.to_run.update(tis_map or {})

        # 补录dag_runs
        processed_dag_run_dates = self._process_backfill_task_instances(
            ti_status=ti_status,
            executor=executor,
            pickle_id=pickle_id,
            start_date=start_date,
            session=session)

        # 记录补录成功的dag_runs
        ti_status.executed_dag_run_dates.update(processed_dag_run_dates)

    @provide_session
    def _execute(self, session=None):
        """
        Initializes all components required to run a dag for a specified date range and
        calls helper method to execute the tasks.
        """
        # 获得BackfillJob状态管理类
        ti_status = BackfillJob._DagRunTaskStatus()

        # 获得需要补录的开始时间
        start_date = self.bf_start_date

        # 根据调度配置获得指定范围内的运行时间
        # Get intervals between the start/end dates, which will turn into dag
        # runs
        run_dates = self.dag.get_run_dates(start_date=start_date,
                                           end_date=self.bf_end_date)
        if len(run_dates) == 0:
            self.log.info("No run dates were found for the given dates and dag interval.")
            return

        # picklin'
        pickle_id = None
        if not self.donot_pickle and self.executor.__class__ not in (
                executors.LocalExecutor, executors.SequentialExecutor):
            # 将dag实例化到DB中
            # 如果对同一个DAG执行多次backfill，会将同一个DAG多次实例化到DB中
            pickle = models.DagPickle(self.dag)
            session.add(pickle)
            session.commit()
            # 获得实例化后的pickle_id
            pickle_id = pickle.id

        # 启动调度器
        executor = self.executor
        executor.start()

        # 获得补录的dag_run的数量
        ti_status.total_runs = len(run_dates)  # total dag runs in backfill

        try:
            remaining_dates = ti_status.total_runs
            while remaining_dates > 0:
                # 获得需要补录的dag_run
                dates_to_process = [run_date for run_date in run_dates
                                    if run_date not in ti_status.executed_dag_run_dates]

                # 补录dag_run
                self._execute_for_run_dates(run_dates=dates_to_process,
                                            ti_status=ti_status,
                                            executor=executor,
                                            pickle_id=pickle_id,
                                            start_date=start_date,
                                            session=session)

                # 获得未补录的dag_run
                remaining_dates = (
                    ti_status.total_runs - len(ti_status.executed_dag_run_dates)
                )

                # 获得补录错误信息
                err = self._collect_errors(ti_status=ti_status, session=session)
                if err:
                    raise AirflowException(err)
                
                # 执行下一次补录
                if remaining_dates > 0:
                    self.log.info(
                        "max_active_runs limit for dag %s has been reached "
                        " - waiting for other dag runs to finish",
                        self.dag_id
                    )
                    time.sleep(self.delay_on_limit_secs)
        finally:
            # 终止调度器
            executor.end()
            session.commit()

        self.log.info("Backfill done. Exiting.")


class LocalTaskJob(BaseJob):
    """job表中类型为LocalTaskJob的记录 ."""
    __mapper_args__ = {
        'polymorphic_identity': 'LocalTaskJob'
    }

    def __init__(
            self,
            task_instance,
            ignore_all_deps=False,
            ignore_depends_on_past=False,
            ignore_task_deps=False,
            ignore_ti_state=False,
            mark_success=False,
            pickle_id=None,
            pool=None,
            *args, **kwargs):
        # 任务实例
        self.task_instance = task_instance
<<<<<<< HEAD
        # 忽略任务的所有依赖
=======
        self.dag_id = task_instance.dag_id
>>>>>>> 00adade4
        self.ignore_all_deps = ignore_all_deps
        # 忽略上一个周期的任务依赖
        self.ignore_depends_on_past = ignore_depends_on_past
        # 忽略任务依赖
        self.ignore_task_deps = ignore_task_deps
        # 忽略任务实例依赖
        self.ignore_ti_state = ignore_ti_state
        # 任务实例插槽
        self.pool = pool
        self.pickle_id = pickle_id
        self.mark_success = mark_success

        # terminating state is used so that a job don't try to
        # terminate multiple times
        self.terminating = False

        super(LocalTaskJob, self).__init__(*args, **kwargs)

    def _execute(self):
        # 获得任务实例运行期
        self.task_runner = get_task_runner(self)

        # job终止信号处理函数
        def signal_handler(signum, frame):
            """Setting kill signal handler"""
            self.log.error("Received SIGTERM. Terminating subprocesses")
            self.on_kill()
            raise AirflowException("LocalTaskJob received SIGTERM signal")
        signal.signal(signal.SIGTERM, signal_handler)

        # 任务实例执行前的验证
        if not self.task_instance._check_and_change_state_before_execution(
                mark_success=self.mark_success,
                ignore_all_deps=self.ignore_all_deps,
                ignore_depends_on_past=self.ignore_depends_on_past,
                ignore_task_deps=self.ignore_task_deps,
                ignore_ti_state=self.ignore_ti_state,
                job_id=self.id,
                pool=self.pool):
            self.log.info("Task is not able to be run")
            return

        try:
            # 如果依赖满足，则调用任务实例运行器执行任务实例
            # 执行airflow run --raw 命令
            self.task_runner.start()

            last_heartbeat_time = time.time()
            # 超过了这个时间，我们任务job因为长时间没有上报心跳而僵死
            heartbeat_time_limit = conf.getint('scheduler',
                                               'scheduler_zombie_task_threshold')

            # 周期性检测任务实例执行结果
            # 直到任务实例执行完成，或者心跳上报异常
            while True:
                # Monitor the task to see if it's done
                # 任务实例执行完成后，检查状态码
                return_code = self.task_runner.return_code()
                if return_code is not None:
                    self.log.info("Task exited with return code %s", return_code)
                    return

                # 睡眠之后，更新心跳时间
                # 如果job状态为SHUTDOWN，则调用kill函数
                # Periodically heartbeat so that the scheduler doesn't think this
                # is a zombie
                try:
                    self.heartbeat()
                    last_heartbeat_time = time.time()
                except OperationalError:
                    # DB操作失败，则重新发起心跳
                    Stats.incr('local_task_job_heartbeat_failure', 1, 1)
                    self.log.exception(
                        "Exception while trying to heartbeat! Sleeping for %s seconds",
                        self.heartrate
                    )
                    # 调度器的运行间隔
                    time.sleep(self.heartrate)

                # TODO 心跳长时间未上报成功
                # 唯一失败的原因是DB连接失败导致的
                # If it's been too long since we've heartbeat, then it's possible that
                # the scheduler rescheduled this task, so kill launched processes.
                time_since_last_heartbeat = time.time() - last_heartbeat_time
                if time_since_last_heartbeat > heartbeat_time_limit:
                    # 只有上报心跳异常才可能执行
                    Stats.incr('local_task_job_prolonged_heartbeat_failure', 1, 1)
                    self.log.error("Heartbeat time limited exceeded!")
                    raise AirflowException("Time since last heartbeat({:.2f}s) "
                                           "exceeded limit ({}s)."
                                           .format(time_since_last_heartbeat,
                                                   heartbeat_time_limit))
        finally:
            self.on_kill()

    def on_kill(self):
        """关闭任务执行器 ."""
        self.task_runner.terminate()
        self.task_runner.on_finish()

    @provide_session
    def heartbeat_callback(self, session=None):
        """Self destruct task if state has been moved away from running externally
		每次心跳时执行此函数
		"""
        if self.terminating:
            # ensure termination if processes are created later
            self.task_runner.terminate()
            return

        # 将任务实例的DB更新到ORM
        self.task_instance.refresh_from_db()
        ti = self.task_instance

        fqdn = get_hostname()
        same_hostname = fqdn == ti.hostname
        same_process = ti.pid == os.getpid()

        # TODO 为什么需要判断hostname和进程ID
        if ti.state == State.RUNNING:
            if not same_hostname:
                self.log.warning("The recorded hostname {ti.hostname} "
                                 "does not match this instance's hostname "
                                 "{fqdn}".format(**locals()))
                raise AirflowException("Hostname of job runner does not match")
            elif not same_process:
                current_pid = os.getpid()
                self.log.warning("Recorded pid {ti.pid} does not match "
                                 "the current pid "
                                 "{current_pid}".format(**locals()))
                raise AirflowException("PID of job runner does not match")
        elif (
                self.task_runner.return_code() is None and
                hasattr(self.task_runner, 'process')
        ):
            self.log.warning(
                "State of this instance has been externally set to %s. "
                "Taking the poison pill.",
                ti.state
            )
            # 如果任务实例执行完成，则终止执行器，并标记job为终止状态
            self.task_runner.terminate()
            self.terminating = True<|MERGE_RESOLUTION|>--- conflicted
+++ resolved
@@ -221,17 +221,7 @@
             make_transient(self)
             self.id = id_
 
-<<<<<<< HEAD
-            # Run
-            self._execute()
-
             # job执行完成后，记录完成时间和状态
-            # Marking the success in the DB
-            self.end_date = timezone.utcnow()
-            self.state = State.SUCCESS
-            session.merge(self)
-            session.commit()
-=======
             try:
                 self._execute()
                 # In case of max runs or max duration
@@ -246,7 +236,6 @@
                 self.end_date = timezone.utcnow()
                 session.merge(self)
                 session.commit()
->>>>>>> 00adade4
 
         Stats.incr(self.__class__.__name__.lower() + '_end', 1, 1)
 
@@ -270,8 +259,7 @@
         """
         # 获得执行器等待执行队列中的任务实例
         queued_tis = self.executor.queued_tasks
-        # also consider running as the state might not have changed in the db
-        # yet
+        # also consider running as the state might not have changed in the db yet
         # 获得执行器中正在执行的任务实例
         running_tis = self.executor.running
 
@@ -431,8 +419,7 @@
                 sys.stderr = stderr
 
                 # 创建DB连接池
-                # Re-configure the ORM engine as there are issues with multiple
-                # processes
+                # Re-configure the ORM engine as there are issues with multiple processes
                 settings.configure_orm()
 
                 # Change the thread name to differentiate log lines. This is
@@ -664,8 +651,7 @@
             self.max_threads = 1
             self.using_sqlite = True
 
-        # How often to scan the DAGs directory for new files. Default to 5
-        # minutes.
+        # How often to scan the DAGs directory for new files. Default to 5 minutes.
         # 默认5分钟扫描一次dag目录
         self.dag_dir_list_interval = conf.getint('scheduler',
                                                  'dag_dir_list_interval')
@@ -673,13 +659,8 @@
         # 30 seconds.
         self.print_stats_interval = conf.getint('scheduler',
                                                 'print_stats_interval')
-<<<<<<< HEAD
-        # Parse and schedule each file no faster than this interval. Default
-        # to 3 minutes.
+
         # 一个新的DAG从文件系统序列化到DB的需要的最小时间
-=======
-
->>>>>>> 00adade4
         self.file_process_interval = file_process_interval
 
         # Wait until at least this many seconds have passed before parsing files once all
@@ -900,8 +881,7 @@
                 session=session
             )
             # 如果一个dag的最大运行dag_run超出了阈值，则不再创建新的dag_run
-            # return if already reached maximum active runs and no timeout
-            # setting
+            # return if already reached maximum active runs and no timeout setting
             if len(active_runs) >= dag.max_active_runs and not dag.dagrun_timeout:
                 return
             timedout_runs = 0
@@ -935,8 +915,7 @@
             if dag.schedule_interval == '@once' and last_scheduled_run:
                 return None
 
-            # don't do scheduler catchup for dag's that don't have dag.catchup
-            # = True
+            # don't do scheduler catchup for dag's that don't have dag.catchup = True
             # 设置dag的开始时间
             if not (dag.catchup or dag.schedule_interval == '@once'):
                 # The logic is that we move start_date up until
@@ -999,14 +978,12 @@
             elif next_run_date:
                 period_end = dag.following_schedule(next_run_date)
 
-            # Don't schedule a dag beyond its end_date (as specified by the dag
-            # param)
+            # Don't schedule a dag beyond its end_date (as specified by the dag param)
             if next_run_date and dag.end_date and next_run_date > dag.end_date:
                 return
 
             # Don't schedule a dag beyond its end_date (as specified by the task params)
-            # Get the min task end date, which may come from the
-            # dag.default_args
+            # Get the min task end date, which may come from the dag.default_args
             min_task_end_date = []
             task_end_dates = [t.end_date for t in dag.tasks if t.end_date]
             if task_end_dates:
@@ -1050,15 +1027,13 @@
                 self.log.info("Active dag runs > max_active_run.")
                 continue
 
-            # skip backfill dagruns for now as long as they are not really
-            # scheduled
+            # skip backfill dagruns for now as long as they are not really scheduled
             if run.is_backfill:
                 continue
 
             # todo: run.dag is transient but needs to be set
             run.dag = dag
-            # todo: preferably the integrity check happens at dag collection
-            # time
+            # todo: preferably the integrity check happens at dag collection time
             # 根据dag实例，创建所有的任务实例
             run.verify_integrity(session=session)
             # 更新dagrun的状态，由所有的任务实例的状态决定
@@ -1269,8 +1244,7 @@
             priority_sorted_task_instances = sorted(
                 task_instances, key=lambda ti: (-ti.priority_weight, ti.execution_date))
 
-            # DAG IDs with running tasks that equal the concurrency limit of
-            # the dag
+            # DAG IDs with running tasks that equal the concurrency limit of the dag
             dag_id_to_possibly_running_task_count = {}
 
             for task_instance in priority_sorted_task_instances:
@@ -1279,8 +1253,7 @@
                         "Not scheduling since there are %s open slots in pool %s",
                         open_slots, pool
                     )
-                    # Can't schedule any more since there are no more open
-                    # slots.
+                    # Can't schedule any more since there are no more open slots.
                     break
 
                 # Check to make sure that the task concurrency of the DAG hasn't been
@@ -1289,11 +1262,6 @@
                 simple_dag = simple_dag_bag.get_dag(dag_id)
 
                 if dag_id not in dag_id_to_possibly_running_task_count:
-<<<<<<< HEAD
-                    # TODO(saguziel): also check against QUEUED state, see
-                    # AIRFLOW-1104
-=======
->>>>>>> 00adade4
                     dag_id_to_possibly_running_task_count[dag_id] = \
                         DAG.get_num_task_instances(
                             dag_id,
@@ -1807,14 +1775,9 @@
                 self.log.info("Searching for files in %s", self.subdir)
                 known_file_paths = list_py_file_paths(self.subdir)
                 last_dag_dir_refresh_time = timezone.utcnow()
-<<<<<<< HEAD
-                self.log.info("There are %s files in %s", len(known_file_paths), self.subdir)
-                # 设置DAG目录下最新的DAG文件路径数组
-=======
                 self.log.info(
                     "There are %s files in %s", len(known_file_paths), self.subdir)
-
->>>>>>> 00adade4
+                # 设置DAG目录下最新的DAG文件路径数组
                 processor_manager.set_file_paths(known_file_paths)
 
                 # 清除已经解决的，不存在的导入错误
@@ -1857,7 +1820,7 @@
                                                           [State.QUEUED,
                                                            State.SCHEDULED],
                                                           State.NONE)
-                
+
                 # 将任务实例加入到executor队列中
                 self._execute_task_instances(simple_dag_bag,
                                              (State.SCHEDULED,))
@@ -1882,8 +1845,7 @@
                 self.heartbeat()
                 last_self_heartbeat_time = timezone.utcnow()
 
-            # Occasionally print out stats about how fast the files are getting
-            # processed
+            # Occasionally print out stats about how fast the files are getting processed
             if ((timezone.utcnow() - last_stat_print_time).total_seconds() >
                     self.print_stats_interval):
                 if len(known_file_paths) > 0:
@@ -1956,8 +1918,7 @@
         :rtype: list[SimpleDag]
         """
         self.log.info("Processing file %s for tasks to queue", file_path)
-        # As DAGs are parsed from this file, they will be converted into
-        # SimpleDags
+        # As DAGs are parsed from this file, they will be converted into SimpleDags
         simple_dags = []
 
         # 加载DAG文件
@@ -1976,8 +1937,7 @@
             return []
 
         # 将最新的DAG对象同步到DB中
-        # Save individual DAGs in the ORM and update
-        # DagModel.last_scheduled_time
+        # Save individual DAGs in the ORM and update DagModel.last_scheduled_time
         for dag in dagbag.dags.values():
             dag.sync_to_db()
 
@@ -2032,8 +1992,7 @@
             # other than the scheduler from getting its state overwritten.
             # TODO(aoen): It's not great that we have to check all the task instance
             # dependencies twice; once to get the task scheduled, and again to actually
-            # run the task. We should try to come up with a way to only check
-            # them once.
+            # run the task. We should try to come up with a way to only check them once.
             # 任务实例入队验证，忽略任务依赖
             # 标记任务状态为可调度
             if ti.are_dependencies_met(
@@ -2455,7 +2414,7 @@
                 for key, ti in list(ti_status.to_run.items()):
                     if task.task_id != ti.task_id:
                         continue
-                    
+
                     # 获得任务关联的任务实例
                     ti.refresh_from_db()
 
@@ -2542,8 +2501,7 @@
                                 )
                             else:
                                 self.log.debug('Sending %s to executor', ti)
-                                # Skip scheduled state, we are executing
-                                # immediately
+                                # Skip scheduled state, we are executing immediately
                                 # 在将任务实例放入excutor之前，先把任务实例状态设置为QUEUE
                                 ti.state = State.QUEUED
                                 session.merge(ti)
@@ -2724,8 +2682,7 @@
         start_date = self.bf_start_date
 
         # 根据调度配置获得指定范围内的运行时间
-        # Get intervals between the start/end dates, which will turn into dag
-        # runs
+        # Get intervals between the start/end dates, which will turn into dag runs
         run_dates = self.dag.get_run_dates(start_date=start_date,
                                            end_date=self.bf_end_date)
         if len(run_dates) == 0:
@@ -2775,7 +2732,7 @@
                 err = self._collect_errors(ti_status=ti_status, session=session)
                 if err:
                     raise AirflowException(err)
-                
+
                 # 执行下一次补录
                 if remaining_dates > 0:
                     self.log.info(
@@ -2811,11 +2768,8 @@
             *args, **kwargs):
         # 任务实例
         self.task_instance = task_instance
-<<<<<<< HEAD
+        self.dag_id = task_instance.dag_id
         # 忽略任务的所有依赖
-=======
-        self.dag_id = task_instance.dag_id
->>>>>>> 00adade4
         self.ignore_all_deps = ignore_all_deps
         # 忽略上一个周期的任务依赖
         self.ignore_depends_on_past = ignore_depends_on_past
