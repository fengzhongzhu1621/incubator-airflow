# -*- coding: utf-8 -*-
#
# Licensed to the Apache Software Foundation (ASF) under one
# or more contributor license agreements.  See the NOTICE file
# distributed with this work for additional information
# regarding copyright ownership.  The ASF licenses this file
# to you under the Apache License, Version 2.0 (the
# "License"); you may not use this file except in compliance
# with the License.  You may obtain a copy of the License at
#
#   http://www.apache.org/licenses/LICENSE-2.0
#
# Unless required by applicable law or agreed to in writing,
# software distributed under the License is distributed on an
# "AS IS" BASIS, WITHOUT WARRANTIES OR CONDITIONS OF ANY
# KIND, either express or implied.  See the License for the
# specific language governing permissions and limitations
# under the License.

import airflow
from builtins import range
from airflow.operators.bash_operator import BashOperator
from airflow.operators.dummy_operator import DummyOperator
from airflow.models import DAG
from datetime import timedelta


args = {
    'owner': 'airflow',
    'start_date': airflow.utils.dates.days_ago(2)
}

dag = DAG(
    dag_id='example_bash_operator', default_args=args,
    schedule_interval='0 0 * * *',
    dagrun_timeout=timedelta(minutes=60))

cmd = 'ls -l'

# 空任务
run_this_last = DummyOperator(task_id='run_this_last', dag=dag)

<<<<<<< HEAD
# shell命令任务
=======
# [START howto_operator_bash]
>>>>>>> 00adade4
run_this = BashOperator(
    task_id='run_after_loop', bash_command='echo 1', dag=dag)
# [END howto_operator_bash]
run_this.set_downstream(run_this_last)

# shell命令字任务：打印任务实例唯一标示 {task.dag_id}__{task.task_id}__{ds_nodash}
for i in range(3):
    i = str(i)
    task = BashOperator(
        task_id='runme_'+i,
        bash_command='echo "{{ task_instance_key_str }}" && sleep 1',
        dag=dag)
    task.set_downstream(run_this)

<<<<<<< HEAD
# shell命令字任务：打印DAG（流程模板）运行实例ID
=======
# [START howto_operator_bash_template]
>>>>>>> 00adade4
task = BashOperator(
    task_id='also_run_this',
    bash_command='echo "run_id={{ run_id }} | dag_run={{ dag_run }}"',
    dag=dag)
# [END howto_operator_bash_template]
task.set_downstream(run_this_last)

if __name__ == "__main__":
    dag.cli()<|MERGE_RESOLUTION|>--- conflicted
+++ resolved
@@ -40,11 +40,8 @@
 # 空任务
 run_this_last = DummyOperator(task_id='run_this_last', dag=dag)
 
-<<<<<<< HEAD
 # shell命令任务
-=======
 # [START howto_operator_bash]
->>>>>>> 00adade4
 run_this = BashOperator(
     task_id='run_after_loop', bash_command='echo 1', dag=dag)
 # [END howto_operator_bash]
@@ -54,16 +51,13 @@
 for i in range(3):
     i = str(i)
     task = BashOperator(
-        task_id='runme_'+i,
+        task_id='runme_' + i,
         bash_command='echo "{{ task_instance_key_str }}" && sleep 1',
         dag=dag)
     task.set_downstream(run_this)
 
-<<<<<<< HEAD
 # shell命令字任务：打印DAG（流程模板）运行实例ID
-=======
 # [START howto_operator_bash_template]
->>>>>>> 00adade4
 task = BashOperator(
     task_id='also_run_this',
     bash_command='echo "run_id={{ run_id }} | dag_run={{ dag_run }}"',
