# Airflow configuration
airflow.cfg
unittests.cfg
airflow_login.py
dbinit.py
initdb.py
secrets.py

# Airflow sqlite databases
airflow.db
unittests.db

# Airflow temporary artifacts
airflow/git_version
airflow/www/static/coverage/
logs/
airflow-webserver.pid

# Byte-compiled / optimized / DLL files
__pycache__/
*.py[cod]
*$py.class
.pytest_cache/

# C extensions
*.so

# Distribution / packaging
.Python
env/
build/
develop-eggs/
dist/
downloads/
eggs/
.eggs/
lib/
lib64/
parts/
sdist/
var/
wheels/
*.egg-info/
.installed.cfg
*.egg

# PyInstaller
#  Usually these files are written by a python script from a template
#  before PyInstaller builds the exe, so as to inject date/other infos into it.
*.manifest
*.spec

# Installer logs
pip-log.txt
pip-delete-this-directory.txt

# Unit test / coverage reports
htmlcov/
.tox/
.coverage
.coverage.*
.cache
nosetests.xml
coverage.xml
*,cover
.hypothesis/
.pytest_cache

# Translations
*.mo
*.pot

# Django stuff:
# *.log
local_settings.py

# Flask stuff:
instance/
.webassets-cache

# Scrapy stuff:
.scrapy

# Sphinx documentation
docs/_build/

# PyBuilder
target/

# Jupyter Notebook
.ipynb_checkpoints

# pyenv
.python-version

# celery beat schedule file
celerybeat-schedule

# SageMath parsed files
*.sage.py

# dotenv
.env

# virtualenv
.venv*
venv*
ENV/

# Spyder project settings
.spyderproject

# Rope project settings
.ropeproject

# PyCharm
.idea/
*.iml

# Visual Studio Code
.vscode/

# vim
*.swp

# OSX
.DS_Store

# SQL Server backups
*.bkp

# Spark
rat-results.txt

# Git stuff
.gitattributes
# Kubernetes generated templated files
*.generated
*.tar.gz
scripts/ci/kubernetes/kube/.generated/airflow.yaml

<<<<<<< HEAD
# eclipse pydev
.project
.pydevproject
.settings/
=======
# Node & Webpack Stuff
*.entry.js
node_modules
npm-debug.log*
static/dist
>>>>>>> 00adade4
<|MERGE_RESOLUTION|>--- conflicted
+++ resolved
@@ -139,15 +139,13 @@
 *.tar.gz
 scripts/ci/kubernetes/kube/.generated/airflow.yaml
 
-<<<<<<< HEAD
-# eclipse pydev
-.project
-.pydevproject
-.settings/
-=======
 # Node & Webpack Stuff
 *.entry.js
 node_modules
 npm-debug.log*
 static/dist
->>>>>>> 00adade4
+
+# eclipse pydev
+.project
+.pydevproject
+.settings/